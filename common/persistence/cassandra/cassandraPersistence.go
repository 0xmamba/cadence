--- conflicted
+++ resolved
@@ -455,7 +455,8 @@
 		`and workflow_id = ? ` +
 		`and run_id = ? ` +
 		`and visibility_ts = ? ` +
-		`and task_id = ? `
+		`and task_id = ? ` +
+		`IF next_event_id = ? `
 
 	templateUpdateWorkflowExecutionWithVersionHistoriesQuery = `UPDATE executions ` +
 		`SET execution = ` + templateWorkflowExecutionType +
@@ -1051,43 +1052,42 @@
 
 	batch := d.session.NewBatch(gocql.LoggedBatch)
 
-<<<<<<< HEAD
-	if request.CreateWorkflowMode == p.CreateWorkflowModeZombie {
-		if err := d.assertNotCurrentExecution(
-			request.DomainID,
-			request.Execution.GetWorkflowId(),
-			request.Execution.GetRunId()); err != nil {
-			return nil, err
-		}
-	}
-	if err := d.CreateWorkflowExecutionWithinBatch(request, batch, cqlNowTimestamp); err != nil {
-=======
 	executionInfo := request.NewWorkflowSnapshot.ExecutionInfo
 	replicationState := request.NewWorkflowSnapshot.ReplicationState
 	domainID := executionInfo.DomainID
 	workflowID := executionInfo.WorkflowID
 	runID := executionInfo.RunID
 
-	if err := createOrUpdateCurrentExecution(batch,
-		request.CreateWorkflowMode,
-		d.shardID,
-		domainID,
-		workflowID,
-		runID,
-		executionInfo.State,
-		executionInfo.CloseStatus,
-		executionInfo.CreateRequestID,
-		replicationState,
-		request.PreviousRunID,
-		request.PreviousLastWriteVersion,
-	); err != nil {
-		return nil, err
+	switch request.CreateWorkflowMode {
+	case p.CreateWorkflowModeZombie:
+		if err := d.assertNotCurrentExecution(
+			executionInfo.DomainID,
+			executionInfo.WorkflowID,
+			executionInfo.RunID); err != nil {
+			return nil, err
+		}
+
+	default:
+		if err := createOrUpdateCurrentExecution(batch,
+			request.CreateWorkflowMode,
+			d.shardID,
+			domainID,
+			workflowID,
+			runID,
+			executionInfo.State,
+			executionInfo.CloseStatus,
+			executionInfo.CreateRequestID,
+			replicationState,
+			request.PreviousRunID,
+			request.PreviousLastWriteVersion,
+		); err != nil {
+			return nil, err
+		}
 	}
 	if err := applyWorkflowSnapshotBatchAsNew(batch,
 		d.shardID,
 		&request.NewWorkflowSnapshot,
 	); err != nil {
->>>>>>> b3c718b9
 		return nil, err
 	}
 
@@ -1210,337 +1210,6 @@
 	return &p.CreateWorkflowExecutionResponse{}, nil
 }
 
-<<<<<<< HEAD
-func (d *cassandraPersistence) CreateWorkflowExecutionWithinBatch(request *p.InternalCreateWorkflowExecutionRequest,
-	batch *gocql.Batch, cqlNowTimestamp int64) error {
-	// validate workflow state & close status
-	if err := p.ValidateCreateWorkflowStateCloseStatus(
-		request.State,
-		request.CloseStatus); err != nil {
-		return err
-	}
-
-	parentDomainID := emptyDomainID
-	parentWorkflowID := ""
-	parentRunID := emptyRunID
-	initiatedID := emptyInitiatedID
-	if request.ParentDomainID != "" {
-		parentDomainID = request.ParentDomainID
-		parentWorkflowID = request.ParentExecution.GetWorkflowId()
-		parentRunID = request.ParentExecution.GetRunId()
-		initiatedID = request.InitiatedID
-	}
-
-	startVersion := common.EmptyVersion
-	lastWriteVersion := common.EmptyVersion
-	if request.ReplicationState != nil {
-		startVersion = request.ReplicationState.StartVersion
-		lastWriteVersion = request.ReplicationState.LastWriteVersion
-	} else {
-		// this is to deal with issue that gocql cannot return null value for value inside user defined type
-		// so we cannot know whether the last write version of current workflow record is null or not
-		// since non global domain (request.ReplicationState == null) will not have workflow reset problem
-		// so the CAS on last write version is not necessary
-		if request.CreateWorkflowMode == p.CreateWorkflowModeWorkflowIDReuse {
-			request.CreateWorkflowMode = p.CreateWorkflowModeContinueAsNew
-		}
-	}
-	switch request.CreateWorkflowMode {
-	case p.CreateWorkflowModeContinueAsNew:
-		batch.Query(templateUpdateCurrentWorkflowExecutionQuery,
-			request.Execution.GetRunId(),
-			request.Execution.GetRunId(),
-			request.RequestID,
-			request.State,
-			request.CloseStatus,
-			startVersion,
-			lastWriteVersion,
-			lastWriteVersion,
-			request.State,
-			d.shardID,
-			rowTypeExecution,
-			request.DomainID,
-			*request.Execution.WorkflowId,
-			permanentRunID,
-			defaultVisibilityTimestamp,
-			rowTypeExecutionTaskID,
-			request.PreviousRunID,
-		)
-	case p.CreateWorkflowModeWorkflowIDReuse:
-		batch.Query(templateUpdateCurrentWorkflowExecutionForNewQuery,
-			*request.Execution.RunId,
-			*request.Execution.RunId,
-			request.RequestID,
-			request.State,
-			request.CloseStatus,
-			startVersion,
-			lastWriteVersion,
-			lastWriteVersion,
-			request.State,
-			d.shardID,
-			rowTypeExecution,
-			request.DomainID,
-			*request.Execution.WorkflowId,
-			permanentRunID,
-			defaultVisibilityTimestamp,
-			rowTypeExecutionTaskID,
-			request.PreviousRunID,
-			request.PreviousLastWriteVersion,
-			p.WorkflowStateCompleted,
-		)
-	case p.CreateWorkflowModeBrandNew:
-		batch.Query(templateCreateCurrentWorkflowExecutionQuery,
-			d.shardID,
-			rowTypeExecution,
-			request.DomainID,
-			*request.Execution.WorkflowId,
-			permanentRunID,
-			defaultVisibilityTimestamp,
-			rowTypeExecutionTaskID,
-			*request.Execution.RunId,
-			*request.Execution.RunId,
-			request.RequestID,
-			request.State,
-			request.CloseStatus,
-			startVersion,
-			lastWriteVersion,
-			lastWriteVersion,
-			request.State,
-		)
-	case p.CreateWorkflowModeZombie:
-		// for creation of zombie workflow, check that
-		// 1. workflow state being WorkflowStateZombie
-		// 2. workflow close status being WorkflowCloseStatusNone
-		if request.State != p.WorkflowStateZombie || request.CloseStatus != p.WorkflowCloseStatusNone {
-			return &workflow.InternalServiceError{Message: fmt.Sprintf(
-				"Cannot create zombie workflow with state: %v, close status: %v",
-				request.State,
-				request.CloseStatus,
-			)}
-		}
-	default:
-		panic(fmt.Sprintf("Unknown CreateWorkflowMode: %v", request.CreateWorkflowMode))
-	}
-
-	// TODO use updateMutableState() with useCondition=false to make code much cleaner
-	if request.ReplicationState != nil {
-		lastReplicationInfo := make(map[string]map[string]interface{})
-		for k, v := range request.ReplicationState.LastReplicationInfo {
-			lastReplicationInfo[k] = createReplicationInfoMap(v)
-		}
-
-		batch.Query(templateCreateWorkflowExecutionWithReplicationQuery,
-			d.shardID,
-			request.DomainID,
-			request.Execution.GetWorkflowId(),
-			request.Execution.GetRunId(),
-			rowTypeExecution,
-			request.DomainID,
-			request.Execution.GetWorkflowId(),
-			request.Execution.GetRunId(),
-			parentDomainID,
-			parentWorkflowID,
-			parentRunID,
-			initiatedID,
-			common.EmptyEventID,
-			nil,
-			"",
-			request.TaskList,
-			request.WorkflowTypeName,
-			request.WorkflowTimeout,
-			request.DecisionTimeoutValue,
-			request.ExecutionContext,
-			request.State,
-			request.CloseStatus,
-			common.FirstEventID,
-			request.LastEventTaskID,
-			request.NextEventID,
-			request.LastProcessedEvent,
-			cqlNowTimestamp,
-			cqlNowTimestamp,
-			request.RequestID,
-			request.SignalCount,
-			request.HistorySize,
-			request.DecisionVersion,
-			request.DecisionScheduleID,
-			request.DecisionStartedID,
-			"", // Decision Start Request ID
-			request.DecisionStartToCloseTimeout,
-			0,     // decision attempts
-			0,     // decision timestamp(started time)
-			0,     // decision scheduled timestamp
-			false, // cancel_requested
-			"",    // cancel_request_id
-			"",    // sticky_task_list (no sticky tasklist for new workflow execution)
-			0,     // sticky_schedule_to_start_timeout
-			"",    // client_library_version
-			"",    // client_feature_version
-			"",    // client_impl
-			request.PreviousAutoResetPoints.Data,
-			request.PreviousAutoResetPoints.GetEncoding(),
-			request.Attempt,
-			request.HasRetryPolicy,
-			request.InitialInterval,
-			request.BackoffCoefficient,
-			request.MaximumInterval,
-			request.ExpirationTime,
-			request.MaximumAttempts,
-			request.NonRetriableErrors,
-			request.EventStoreVersion,
-			request.BranchToken,
-			request.CronSchedule,
-			request.ExpirationSeconds,
-			request.SearchAttributes,
-			request.ReplicationState.CurrentVersion,
-			request.ReplicationState.StartVersion,
-			request.ReplicationState.LastWriteVersion,
-			request.ReplicationState.LastWriteEventID,
-			lastReplicationInfo,
-			request.NextEventID,
-			defaultVisibilityTimestamp,
-			rowTypeExecutionTaskID)
-	} else if request.VersionHistories != nil {
-		versionHistoriesData, versionHistoriesEncoding := p.FromDataBlob(request.VersionHistories)
-		batch.Query(templateCreateWorkflowExecutionWithVersionHistoriesQuery,
-			d.shardID,
-			request.DomainID,
-			*request.Execution.WorkflowId,
-			*request.Execution.RunId,
-			rowTypeExecution,
-			request.DomainID,
-			*request.Execution.WorkflowId,
-			*request.Execution.RunId,
-			parentDomainID,
-			parentWorkflowID,
-			parentRunID,
-			initiatedID,
-			common.EmptyEventID,
-			nil,
-			"",
-			request.TaskList,
-			request.WorkflowTypeName,
-			request.WorkflowTimeout,
-			request.DecisionTimeoutValue,
-			request.ExecutionContext,
-			request.State,
-			request.CloseStatus,
-			common.FirstEventID,
-			request.LastEventTaskID,
-			request.NextEventID,
-			request.LastProcessedEvent,
-			cqlNowTimestamp,
-			cqlNowTimestamp,
-			request.RequestID,
-			request.SignalCount,
-			request.HistorySize,
-			request.DecisionVersion,
-			request.DecisionScheduleID,
-			request.DecisionStartedID,
-			"", // Decision Start Request ID
-			request.DecisionStartToCloseTimeout,
-			0,     // decision attempts
-			0,     // decision timestamp(started time)
-			0,     // decision scheduled timestamp
-			false, // cancel_requested
-			"",    // cancel_request_id
-			"",    // sticky_task_list (no sticky tasklist for new workflow execution)
-			0,     // sticky_schedule_to_start_timeout
-			"",    // client_library_version
-			"",    // client_feature_version
-			"",    // client_impl
-			request.PreviousAutoResetPoints.Data,
-			request.PreviousAutoResetPoints.GetEncoding(),
-			request.Attempt,
-			request.HasRetryPolicy,
-			request.InitialInterval,
-			request.BackoffCoefficient,
-			request.MaximumInterval,
-			request.ExpirationTime,
-			request.MaximumAttempts,
-			request.NonRetriableErrors,
-			request.EventStoreVersion,
-			request.BranchToken,
-			request.CronSchedule,
-			request.ExpirationSeconds,
-			request.SearchAttributes,
-			request.NextEventID,
-			defaultVisibilityTimestamp,
-			rowTypeExecutionTaskID,
-			versionHistoriesData,
-			versionHistoriesEncoding)
-	} else {
-		// Cross DC feature is currently disabled so we will be creating workflow executions without replication state
-		batch.Query(templateCreateWorkflowExecutionQuery,
-			d.shardID,
-			request.DomainID,
-			request.Execution.GetWorkflowId(),
-			request.Execution.GetRunId(),
-			rowTypeExecution,
-			request.DomainID,
-			request.Execution.GetWorkflowId(),
-			request.Execution.GetRunId(),
-			parentDomainID,
-			parentWorkflowID,
-			parentRunID,
-			initiatedID,
-			common.EmptyEventID,
-			nil,
-			"",
-			request.TaskList,
-			request.WorkflowTypeName,
-			request.WorkflowTimeout,
-			request.DecisionTimeoutValue,
-			request.ExecutionContext,
-			request.State,
-			request.CloseStatus,
-			common.FirstEventID,
-			request.LastEventTaskID,
-			request.NextEventID,
-			request.LastProcessedEvent,
-			cqlNowTimestamp,
-			cqlNowTimestamp,
-			request.RequestID,
-			request.SignalCount,
-			request.HistorySize,
-			request.DecisionVersion,
-			request.DecisionScheduleID,
-			request.DecisionStartedID,
-			"", // Decision Start Request ID
-			request.DecisionStartToCloseTimeout,
-			0,     // decision attempts
-			0,     // decision timestamp(started time)
-			0,     // decision scheduled timestamp
-			false, // cancel_requested
-			"",    // cancel_request_id
-			"",    // sticky_task_list (no sticky tasklist for new workflow execution)
-			0,     // sticky_schedule_to_start_timeout
-			"",    // client_library_version
-			"",    // client_feature_version
-			"",    // client_impl
-			request.PreviousAutoResetPoints.Data,
-			request.PreviousAutoResetPoints.GetEncoding(),
-			request.Attempt,
-			request.HasRetryPolicy,
-			request.InitialInterval,
-			request.BackoffCoefficient,
-			request.MaximumInterval,
-			request.ExpirationTime,
-			request.MaximumAttempts,
-			request.NonRetriableErrors,
-			request.EventStoreVersion,
-			request.BranchToken,
-			request.CronSchedule,
-			request.ExpirationSeconds,
-			request.SearchAttributes,
-			request.NextEventID,
-			defaultVisibilityTimestamp,
-			rowTypeExecutionTaskID)
-	}
-	return nil
-}
-
-=======
->>>>>>> b3c718b9
 func (d *cassandraPersistence) GetWorkflowExecution(request *p.GetWorkflowExecutionRequest) (
 	*p.InternalGetWorkflowExecutionResponse, error) {
 	execution := request.Execution
@@ -1578,6 +1247,17 @@
 	replicationState := createReplicationState(result["replication_state"].(map[string]interface{}))
 	state.ReplicationState = replicationState
 
+	state.VersionHistories = p.NewDataBlob(
+		result["version_histories"].([]byte),
+		common.EncodingType(result["version_histories_encoding"].(string)),
+	)
+
+	if state.VersionHistories != nil && state.ReplicationState != nil {
+		return nil, &workflow.InternalServiceError{
+			Message: fmt.Sprintf("GetWorkflowExecution operation failed. VersionHistories and ReplicationState both are set."),
+		}
+	}
+
 	activityInfos := make(map[int64]*p.InternalActivityInfo)
 	aMap := result["activity_map"].(map[int64]map[string]interface{})
 	for key, value := range aMap {
@@ -1633,279 +1313,10 @@
 	}
 	state.BufferedEvents = bufferedEventsBlobs
 
-<<<<<<< HEAD
-	bufferedReplicationTasks := make(map[int64]*p.InternalBufferedReplicationTask)
-	bufferedRTMap := result["buffered_replication_tasks_map"].(map[int64]map[string]interface{})
-	for k, v := range bufferedRTMap {
-		info := createBufferedReplicationTaskInfo(v)
-		bufferedReplicationTasks[k] = info
-	}
-	state.BufferedReplicationTasks = bufferedReplicationTasks
-	state.VersionHistories = p.NewDataBlob(result["version_histories"].([]byte), common.EncodingType(result["version_histories_encoding"].(string)))
-	if state.VersionHistories != nil && state.ReplicationState != nil {
-		return nil, &workflow.InternalServiceError{
-			Message: fmt.Sprintf("GetWorkflowExecution operation failed. VersionHistories and ReplicationState both are set."),
-		}
-	}
-
 	return &p.InternalGetWorkflowExecutionResponse{State: state}, nil
 }
 
-// this helper is passing dynamic number of arguments based on whether needing condition or not
-func batchQueryHelper(batch *gocql.Batch, stmt string, useCondition bool, condition int64, args ...interface{}) {
-	if useCondition {
-		stmt += templateUpdateWorkflowExecutionConditionSuffix
-		args = append(args, condition)
-	}
-	batch.Query(stmt, args...)
-}
-
-func (d *cassandraPersistence) updateMutableState(batch *gocql.Batch, executionInfo *p.InternalWorkflowExecutionInfo,
-	replicationState *p.ReplicationState, versionHistories *p.DataBlob, cqlNowTimestamp int64, useCondition bool, condition int64) {
-	if executionInfo.ParentDomainID == "" {
-		executionInfo.ParentDomainID = emptyDomainID
-	}
-	if executionInfo.ParentRunID == "" {
-		executionInfo.ParentRunID = emptyRunID
-	}
-
-	completionData, completionEncoding := p.FromDataBlob(executionInfo.CompletionEvent)
-	if replicationState != nil {
-		lastReplicationInfo := make(map[string]map[string]interface{})
-		for k, v := range replicationState.LastReplicationInfo {
-			lastReplicationInfo[k] = createReplicationInfoMap(v)
-		}
-
-		batchQueryHelper(batch, templateUpdateWorkflowExecutionWithReplicationQuery, useCondition, condition,
-			executionInfo.DomainID,
-			executionInfo.WorkflowID,
-			executionInfo.RunID,
-			executionInfo.ParentDomainID,
-			executionInfo.ParentWorkflowID,
-			executionInfo.ParentRunID,
-			executionInfo.InitiatedID,
-			executionInfo.CompletionEventBatchID,
-			completionData,
-			completionEncoding,
-			executionInfo.TaskList,
-			executionInfo.WorkflowTypeName,
-			executionInfo.WorkflowTimeout,
-			executionInfo.DecisionTimeoutValue,
-			executionInfo.ExecutionContext,
-			executionInfo.State,
-			executionInfo.CloseStatus,
-			executionInfo.LastFirstEventID,
-			executionInfo.LastEventTaskID,
-			executionInfo.NextEventID,
-			executionInfo.LastProcessedEvent,
-			executionInfo.StartTimestamp,
-			cqlNowTimestamp,
-			executionInfo.CreateRequestID,
-			executionInfo.SignalCount,
-			executionInfo.HistorySize,
-			executionInfo.DecisionVersion,
-			executionInfo.DecisionScheduleID,
-			executionInfo.DecisionStartedID,
-			executionInfo.DecisionRequestID,
-			executionInfo.DecisionTimeout,
-			executionInfo.DecisionAttempt,
-			executionInfo.DecisionStartedTimestamp,
-			executionInfo.DecisionScheduledTimestamp,
-			executionInfo.CancelRequested,
-			executionInfo.CancelRequestID,
-			executionInfo.StickyTaskList,
-			executionInfo.StickyScheduleToStartTimeout,
-			executionInfo.ClientLibraryVersion,
-			executionInfo.ClientFeatureVersion,
-			executionInfo.ClientImpl,
-			executionInfo.AutoResetPoints.Data,
-			executionInfo.AutoResetPoints.GetEncoding(),
-			executionInfo.Attempt,
-			executionInfo.HasRetryPolicy,
-			executionInfo.InitialInterval,
-			executionInfo.BackoffCoefficient,
-			executionInfo.MaximumInterval,
-			executionInfo.ExpirationTime,
-			executionInfo.MaximumAttempts,
-			executionInfo.NonRetriableErrors,
-			executionInfo.EventStoreVersion,
-			executionInfo.BranchToken,
-			executionInfo.CronSchedule,
-			executionInfo.ExpirationSeconds,
-			executionInfo.SearchAttributes,
-			replicationState.CurrentVersion,
-			replicationState.StartVersion,
-			replicationState.LastWriteVersion,
-			replicationState.LastWriteEventID,
-			lastReplicationInfo,
-			executionInfo.NextEventID,
-			d.shardID,
-			rowTypeExecution,
-			executionInfo.DomainID,
-			executionInfo.WorkflowID,
-			executionInfo.RunID,
-			defaultVisibilityTimestamp,
-			rowTypeExecutionTaskID)
-	} else if versionHistories != nil {
-		versionHistoriesData, versionHistoriesEncoding := p.FromDataBlob(versionHistories)
-		batchQueryHelper(batch, templateUpdateWorkflowExecutionWithVersionHistoriesQuery, useCondition, condition,
-			executionInfo.DomainID,
-			executionInfo.WorkflowID,
-			executionInfo.RunID,
-			executionInfo.ParentDomainID,
-			executionInfo.ParentWorkflowID,
-			executionInfo.ParentRunID,
-			executionInfo.InitiatedID,
-			executionInfo.CompletionEventBatchID,
-			completionData,
-			completionEncoding,
-			executionInfo.TaskList,
-			executionInfo.WorkflowTypeName,
-			executionInfo.WorkflowTimeout,
-			executionInfo.DecisionTimeoutValue,
-			executionInfo.ExecutionContext,
-			executionInfo.State,
-			executionInfo.CloseStatus,
-			executionInfo.LastFirstEventID,
-			executionInfo.LastEventTaskID,
-			executionInfo.NextEventID,
-			executionInfo.LastProcessedEvent,
-			executionInfo.StartTimestamp,
-			cqlNowTimestamp,
-			executionInfo.CreateRequestID,
-			executionInfo.SignalCount,
-			executionInfo.HistorySize,
-			executionInfo.DecisionVersion,
-			executionInfo.DecisionScheduleID,
-			executionInfo.DecisionStartedID,
-			executionInfo.DecisionRequestID,
-			executionInfo.DecisionTimeout,
-			executionInfo.DecisionAttempt,
-			executionInfo.DecisionStartedTimestamp,
-			executionInfo.DecisionScheduledTimestamp,
-			executionInfo.CancelRequested,
-			executionInfo.CancelRequestID,
-			executionInfo.StickyTaskList,
-			executionInfo.StickyScheduleToStartTimeout,
-			executionInfo.ClientLibraryVersion,
-			executionInfo.ClientFeatureVersion,
-			executionInfo.ClientImpl,
-			executionInfo.AutoResetPoints.Data,
-			executionInfo.AutoResetPoints.GetEncoding(),
-			executionInfo.Attempt,
-			executionInfo.HasRetryPolicy,
-			executionInfo.InitialInterval,
-			executionInfo.BackoffCoefficient,
-			executionInfo.MaximumInterval,
-			executionInfo.ExpirationTime,
-			executionInfo.MaximumAttempts,
-			executionInfo.NonRetriableErrors,
-			executionInfo.EventStoreVersion,
-			executionInfo.BranchToken,
-			executionInfo.CronSchedule,
-			executionInfo.ExpirationSeconds,
-			executionInfo.SearchAttributes,
-			executionInfo.NextEventID,
-			versionHistoriesData,
-			versionHistoriesEncoding,
-			d.shardID,
-			rowTypeExecution,
-			executionInfo.DomainID,
-			executionInfo.WorkflowID,
-			executionInfo.RunID,
-			defaultVisibilityTimestamp,
-			rowTypeExecutionTaskID)
-	} else {
-		// Updates will be called with null ReplicationState while the feature is disabled
-		batchQueryHelper(batch, templateUpdateWorkflowExecutionQuery, useCondition, condition,
-			executionInfo.DomainID,
-			executionInfo.WorkflowID,
-			executionInfo.RunID,
-			executionInfo.ParentDomainID,
-			executionInfo.ParentWorkflowID,
-			executionInfo.ParentRunID,
-			executionInfo.InitiatedID,
-			executionInfo.CompletionEventBatchID,
-			completionData,
-			completionEncoding,
-			executionInfo.TaskList,
-			executionInfo.WorkflowTypeName,
-			executionInfo.WorkflowTimeout,
-			executionInfo.DecisionTimeoutValue,
-			executionInfo.ExecutionContext,
-			executionInfo.State,
-			executionInfo.CloseStatus,
-			executionInfo.LastFirstEventID,
-			executionInfo.LastEventTaskID,
-			executionInfo.NextEventID,
-			executionInfo.LastProcessedEvent,
-			executionInfo.StartTimestamp,
-			cqlNowTimestamp,
-			executionInfo.CreateRequestID,
-			executionInfo.SignalCount,
-			executionInfo.HistorySize,
-			executionInfo.DecisionVersion,
-			executionInfo.DecisionScheduleID,
-			executionInfo.DecisionStartedID,
-			executionInfo.DecisionRequestID,
-			executionInfo.DecisionTimeout,
-			executionInfo.DecisionAttempt,
-			executionInfo.DecisionStartedTimestamp,
-			executionInfo.DecisionScheduledTimestamp,
-			executionInfo.CancelRequested,
-			executionInfo.CancelRequestID,
-			executionInfo.StickyTaskList,
-			executionInfo.StickyScheduleToStartTimeout,
-			executionInfo.ClientLibraryVersion,
-			executionInfo.ClientFeatureVersion,
-			executionInfo.ClientImpl,
-			executionInfo.AutoResetPoints.Data,
-			executionInfo.AutoResetPoints.GetEncoding(),
-			executionInfo.Attempt,
-			executionInfo.HasRetryPolicy,
-			executionInfo.InitialInterval,
-			executionInfo.BackoffCoefficient,
-			executionInfo.MaximumInterval,
-			executionInfo.ExpirationTime,
-			executionInfo.MaximumAttempts,
-			executionInfo.NonRetriableErrors,
-			executionInfo.EventStoreVersion,
-			executionInfo.BranchToken,
-			executionInfo.CronSchedule,
-			executionInfo.ExpirationSeconds,
-			executionInfo.SearchAttributes,
-			executionInfo.NextEventID,
-			d.shardID,
-			rowTypeExecution,
-			executionInfo.DomainID,
-			executionInfo.WorkflowID,
-			executionInfo.RunID,
-			defaultVisibilityTimestamp,
-			rowTypeExecutionTaskID)
-	}
-}
-
 func (d *cassandraPersistence) UpdateWorkflowExecution(request *p.InternalUpdateWorkflowExecutionRequest) error {
-	batch := d.session.NewBatch(gocql.LoggedBatch)
-	cqlNowTimestamp := p.UnixNanoToDBTimestamp(time.Now().UnixNano())
-
-	// validate workflow state & close status
-	if err := p.ValidateUpdateWorkflowStateCloseStatus(
-		request.ExecutionInfo.State,
-		request.ExecutionInfo.CloseStatus); err != nil {
-		return err
-	}
-
-	executionInfo := request.ExecutionInfo
-	replicationState := request.ReplicationState
-
-	d.updateMutableState(batch, executionInfo, replicationState, request.VersionHistories, cqlNowTimestamp, true, request.Condition)
-=======
-	return &p.InternalGetWorkflowExecutionResponse{State: state}, nil
-}
-
-func (d *cassandraPersistence) UpdateWorkflowExecution(request *p.InternalUpdateWorkflowExecutionRequest) error {
->>>>>>> b3c718b9
 
 	batch := d.session.NewBatch(gocql.LoggedBatch)
 
@@ -1947,7 +1358,6 @@
 			return err
 		}
 	} else {
-<<<<<<< HEAD
 		switch executionInfo.State {
 		case p.WorkflowStateZombie:
 			if err := d.assertNotCurrentExecution(
@@ -1959,9 +1369,9 @@
 		case p.WorkflowStateCreated, p.WorkflowStateRunning, p.WorkflowStateCompleted:
 			startVersion := common.EmptyVersion
 			lastWriteVersion := common.EmptyVersion
-			if request.ReplicationState != nil {
-				startVersion = request.ReplicationState.StartVersion
-				lastWriteVersion = request.ReplicationState.LastWriteVersion
+			if updateWorkflow.ReplicationState != nil {
+				startVersion = updateWorkflow.ReplicationState.StartVersion
+				lastWriteVersion = updateWorkflow.ReplicationState.LastWriteVersion
 			}
 			batch.Query(templateUpdateCurrentWorkflowExecutionQuery,
 				executionInfo.RunID,
@@ -1986,13 +1396,6 @@
 			return &workflow.InternalServiceError{
 				Message: fmt.Sprintf("UpdateWorkflowExecution operation failed. Unknown workflow state %v", executionInfo.State),
 			}
-=======
-		startVersion := common.EmptyVersion
-		lastWriteVersion := common.EmptyVersion
-		if updateWorkflow.ReplicationState != nil {
-			startVersion = updateWorkflow.ReplicationState.StartVersion
-			lastWriteVersion = updateWorkflow.ReplicationState.LastWriteVersion
->>>>>>> b3c718b9
 		}
 	}
 
@@ -2102,17 +1505,10 @@
 		)
 	}
 
-<<<<<<< HEAD
-	if request.UpdateCurr {
-		d.updateMutableState(batch, currExecutionInfo, currReplicationState, request.CurrVersionHistories, cqlNowTimestamp, true, request.Condition)
-		d.createTimerTasks(batch, request.CurrTimerTasks, currExecutionInfo.DomainID, currExecutionInfo.WorkflowID, currExecutionInfo.RunID, cqlNowTimestamp)
-		d.createTransferTasks(batch, request.CurrTransferTasks, currExecutionInfo.DomainID, currExecutionInfo.WorkflowID, currExecutionInfo.RunID)
-=======
 	if request.CurrentWorkflowMutation != nil {
 		if err := applyWorkflowMutationBatch(batch, shardID, request.CurrentWorkflowMutation); err != nil {
 			return err
 		}
->>>>>>> b3c718b9
 	} else {
 		// check condition without updating anything
 		batch.Query(templateCheckWorkflowExecutionQuery,
@@ -2128,57 +1524,8 @@
 		)
 	}
 
-<<<<<<< HEAD
-	if len(request.InsertReplicationTasks) > 0 {
-		d.createReplicationTasks(batch, request.InsertReplicationTasks, insertExecutionInfo.DomainID, insertExecutionInfo.WorkflowID, insertExecutionInfo.RunID)
-	}
-	if len(request.CurrReplicationTasks) > 0 {
-		d.createReplicationTasks(batch, request.CurrReplicationTasks, currExecutionInfo.DomainID, currExecutionInfo.WorkflowID, currExecutionInfo.RunID)
-	}
-
-	// we need to insert new mutableState, there is no condition to check. We use update without condition as insert
-	d.updateMutableState(batch, insertExecutionInfo, insertReplicationState, request.InsertVersionHistories, cqlNowTimestamp, false, 0)
-
-	if len(request.InsertActivityInfos) > 0 {
-		d.resetActivityInfos(batch, request.InsertActivityInfos, insertExecutionInfo.DomainID, insertExecutionInfo.WorkflowID,
-			insertExecutionInfo.RunID, false, 0)
-	}
-
-	if len(request.InsertTimerInfos) > 0 {
-		d.resetTimerInfos(batch, request.InsertTimerInfos, insertExecutionInfo.DomainID, insertExecutionInfo.WorkflowID,
-			insertExecutionInfo.RunID, false, 0)
-	}
-
-	if len(request.InsertRequestCancelInfos) > 0 {
-		d.resetRequestCancelInfos(batch, request.InsertRequestCancelInfos, insertExecutionInfo.DomainID, insertExecutionInfo.WorkflowID,
-			insertExecutionInfo.RunID, false, 0)
-	}
-
-	if len(request.InsertChildExecutionInfos) > 0 {
-		d.resetChildExecutionInfos(batch, request.InsertChildExecutionInfos, insertExecutionInfo.DomainID, insertExecutionInfo.WorkflowID,
-			insertExecutionInfo.RunID, false, 0)
-	}
-
-	if len(request.InsertSignalInfos) > 0 {
-		d.resetSignalInfos(batch, request.InsertSignalInfos, insertExecutionInfo.DomainID, insertExecutionInfo.WorkflowID,
-			insertExecutionInfo.RunID, false, 0)
-	}
-
-	if len(request.InsertSignalRequestedIDs) > 0 {
-		d.resetSignalRequested(batch, request.InsertSignalRequestedIDs, insertExecutionInfo.DomainID, insertExecutionInfo.WorkflowID,
-			insertExecutionInfo.RunID, false, 0)
-	}
-
-	if len(request.InsertTimerTasks) > 0 {
-		d.createTimerTasks(batch, request.InsertTimerTasks, insertExecutionInfo.DomainID, insertExecutionInfo.WorkflowID, insertExecutionInfo.RunID, cqlNowTimestamp)
-	}
-
-	if len(request.InsertTransferTasks) > 0 {
-		d.createTransferTasks(batch, request.InsertTransferTasks, insertExecutionInfo.DomainID, insertExecutionInfo.WorkflowID, insertExecutionInfo.RunID)
-=======
 	if err := applyWorkflowSnapshotBatchAsNew(batch, shardID, &request.NewWorkflowSnapshot); err != nil {
 		return err
->>>>>>> b3c718b9
 	}
 
 	//Verifies that the RangeID has not changed
@@ -2254,24 +1601,9 @@
 		request.PrevState,
 	)
 
-<<<<<<< HEAD
-	d.updateMutableState(batch, executionInfo, replicationState, request.VersionHistories, cqlNowTimestamp, true, request.Condition)
-
-	if err := d.resetActivityInfos(batch, request.InsertActivityInfos, executionInfo.DomainID, executionInfo.WorkflowID,
-		executionInfo.RunID, true, request.Condition); err != nil {
-		return err
-	}
-
-	d.resetTimerInfos(batch, request.InsertTimerInfos, executionInfo.DomainID, executionInfo.WorkflowID,
-		executionInfo.RunID, true, request.Condition)
-
-	if err := d.resetChildExecutionInfos(batch, request.InsertChildExecutionInfos, executionInfo.DomainID, executionInfo.WorkflowID,
-		executionInfo.RunID, true, request.Condition); err != nil {
-=======
 	if err := applyWorkflowSnapshotBatchAsReset(batch,
 		shardID,
 		&resetWorkflow); err != nil {
->>>>>>> b3c718b9
 		return err
 	}
 
@@ -2401,6 +1733,26 @@
 		Msg: fmt.Sprintf("Failed to reset mutable state. ShardID: %v, RangeID: %v, Condition: %v, Request Current RunID: %v, columns: (%v)",
 			d.shardID, requestRangeID, requestCondition, requestConditionalRunID, strings.Join(columns, ",")),
 	}
+}
+
+func (d *cassandraPersistence) assertNotCurrentExecution(
+	domainID string,
+	workflowID string,
+	runID string,
+) error {
+
+	if resp, err := d.GetCurrentExecution(&p.GetCurrentExecutionRequest{
+		DomainID:   domainID,
+		WorkflowID: workflowID,
+	}); err != nil {
+		return err
+	} else if resp.RunID == runID {
+		return &p.ConditionFailedError{
+			Msg: fmt.Sprintf("Assertion on current record failed. Current run ID is not expected: %v", resp.RunID),
+		}
+	}
+
+	return nil
 }
 
 func (d *cassandraPersistence) DeleteWorkflowExecution(request *p.DeleteWorkflowExecutionRequest) error {
@@ -3154,1418 +2506,4 @@
 	}
 
 	return response, nil
-<<<<<<< HEAD
-}
-
-func (d *cassandraPersistence) createTransferTasks(
-	batch *gocql.Batch,
-	transferTasks []p.Task,
-	domainID, workflowID, runID string,
-) {
-	targetDomainID := domainID
-	for _, task := range transferTasks {
-		var taskList string
-		var scheduleID int64
-		targetWorkflowID := p.TransferTaskTransferTargetWorkflowID
-		targetRunID := p.TransferTaskTransferTargetRunID
-		targetChildWorkflowOnly := false
-		recordVisibility := false
-
-		switch task.GetType() {
-		case p.TransferTaskTypeActivityTask:
-			targetDomainID = task.(*p.ActivityTask).DomainID
-			taskList = task.(*p.ActivityTask).TaskList
-			scheduleID = task.(*p.ActivityTask).ScheduleID
-
-		case p.TransferTaskTypeDecisionTask:
-			targetDomainID = task.(*p.DecisionTask).DomainID
-			taskList = task.(*p.DecisionTask).TaskList
-			scheduleID = task.(*p.DecisionTask).ScheduleID
-			recordVisibility = task.(*p.DecisionTask).RecordVisibility
-
-		case p.TransferTaskTypeCancelExecution:
-			targetDomainID = task.(*p.CancelExecutionTask).TargetDomainID
-			targetWorkflowID = task.(*p.CancelExecutionTask).TargetWorkflowID
-			targetRunID = task.(*p.CancelExecutionTask).TargetRunID
-			if targetRunID == "" {
-				targetRunID = p.TransferTaskTransferTargetRunID
-			}
-			targetChildWorkflowOnly = task.(*p.CancelExecutionTask).TargetChildWorkflowOnly
-			scheduleID = task.(*p.CancelExecutionTask).InitiatedID
-
-		case p.TransferTaskTypeSignalExecution:
-			targetDomainID = task.(*p.SignalExecutionTask).TargetDomainID
-			targetWorkflowID = task.(*p.SignalExecutionTask).TargetWorkflowID
-			targetRunID = task.(*p.SignalExecutionTask).TargetRunID
-			if targetRunID == "" {
-				targetRunID = p.TransferTaskTransferTargetRunID
-			}
-			targetChildWorkflowOnly = task.(*p.SignalExecutionTask).TargetChildWorkflowOnly
-			scheduleID = task.(*p.SignalExecutionTask).InitiatedID
-
-		case p.TransferTaskTypeStartChildExecution:
-			targetDomainID = task.(*p.StartChildExecutionTask).TargetDomainID
-			targetWorkflowID = task.(*p.StartChildExecutionTask).TargetWorkflowID
-			scheduleID = task.(*p.StartChildExecutionTask).InitiatedID
-
-		case p.TransferTaskTypeCloseExecution,
-			p.TransferTaskTypeRecordWorkflowStarted,
-			p.TransferTaskTypeResetWorkflow:
-			// No explicit property needs to be set
-
-		default:
-			d.logger.Fatal("Unknown Transfer Task.")
-		}
-
-		batch.Query(templateCreateTransferTaskQuery,
-			d.shardID,
-			rowTypeTransferTask,
-			rowTypeTransferDomainID,
-			rowTypeTransferWorkflowID,
-			rowTypeTransferRunID,
-			domainID,
-			workflowID,
-			runID,
-			task.GetVisibilityTimestamp(),
-			task.GetTaskID(),
-			targetDomainID,
-			targetWorkflowID,
-			targetRunID,
-			targetChildWorkflowOnly,
-			taskList,
-			task.GetType(),
-			scheduleID,
-			recordVisibility,
-			task.GetVersion(),
-			defaultVisibilityTimestamp,
-			task.GetTaskID())
-	}
-}
-
-func (d *cassandraPersistence) createReplicationTasks(batch *gocql.Batch, replicationTasks []p.Task, domainID, workflowID,
-	runID string) {
-
-	for _, task := range replicationTasks {
-		// Replication task specific information
-		firstEventID := common.EmptyEventID
-		nextEventID := common.EmptyEventID
-		version := common.EmptyVersion
-		var lastReplicationInfo map[string]map[string]interface{}
-		activityScheduleID := common.EmptyEventID
-		var eventStoreVersion, newRunEventStoreVersion int32
-		var branchToken, newRunBranchToken []byte
-		resetWorkflow := false
-
-		switch task.GetType() {
-		case p.ReplicationTaskTypeHistory:
-			histTask := task.(*p.HistoryReplicationTask)
-			eventStoreVersion = histTask.EventStoreVersion
-			newRunEventStoreVersion = histTask.NewRunEventStoreVersion
-			branchToken = histTask.BranchToken
-			newRunBranchToken = histTask.NewRunBranchToken
-			firstEventID = histTask.FirstEventID
-			nextEventID = histTask.NextEventID
-			version = task.GetVersion()
-			lastReplicationInfo = make(map[string]map[string]interface{})
-			for k, v := range histTask.LastReplicationInfo {
-				lastReplicationInfo[k] = createReplicationInfoMap(v)
-			}
-			resetWorkflow = histTask.ResetWorkflow
-		case p.ReplicationTaskTypeSyncActivity:
-			version = task.GetVersion()
-			activityScheduleID = task.(*p.SyncActivityTask).ScheduledID
-			// cassandra does not like null
-			lastReplicationInfo = make(map[string]map[string]interface{})
-		default:
-			d.logger.Fatal("Unknown Replication Task.")
-		}
-
-		batch.Query(templateCreateReplicationTaskQuery,
-			d.shardID,
-			rowTypeReplicationTask,
-			rowTypeReplicationDomainID,
-			rowTypeReplicationWorkflowID,
-			rowTypeReplicationRunID,
-			domainID,
-			workflowID,
-			runID,
-			task.GetTaskID(),
-			task.GetType(),
-			firstEventID,
-			nextEventID,
-			version,
-			lastReplicationInfo,
-			activityScheduleID,
-			eventStoreVersion,
-			branchToken,
-			resetWorkflow,
-			newRunEventStoreVersion,
-			newRunBranchToken,
-			defaultVisibilityTimestamp,
-			task.GetTaskID())
-	}
-}
-
-func (d *cassandraPersistence) createTimerTasks(batch *gocql.Batch, timerTasks []p.Task,
-	domainID, workflowID, runID string, cqlNowTimestamp int64) {
-
-	for _, task := range timerTasks {
-		var eventID int64
-		var attempt int64
-
-		timeoutType := 0
-
-		switch t := task.(type) {
-		case *p.DecisionTimeoutTask:
-			eventID = t.EventID
-			timeoutType = t.TimeoutType
-			attempt = t.ScheduleAttempt
-		case *p.ActivityTimeoutTask:
-			eventID = t.EventID
-			timeoutType = t.TimeoutType
-			attempt = t.Attempt
-		case *p.UserTimerTask:
-			eventID = t.EventID
-		case *p.ActivityRetryTimerTask:
-			eventID = t.EventID
-			attempt = int64(t.Attempt)
-		case *p.WorkflowBackoffTimerTask:
-			eventID = t.EventID
-			timeoutType = t.TimeoutType
-		}
-
-		// Ignoring possible type cast errors.
-		ts := p.UnixNanoToDBTimestamp(task.GetVisibilityTimestamp().UnixNano())
-
-		batch.Query(templateCreateTimerTaskQuery,
-			d.shardID,
-			rowTypeTimerTask,
-			rowTypeTimerDomainID,
-			rowTypeTimerWorkflowID,
-			rowTypeTimerRunID,
-			domainID,
-			workflowID,
-			runID,
-			ts,
-			task.GetTaskID(),
-			task.GetType(),
-			timeoutType,
-			eventID,
-			attempt,
-			task.GetVersion(),
-			ts,
-			task.GetTaskID())
-	}
-}
-
-func (d *cassandraPersistence) updateActivityInfos(batch *gocql.Batch, activityInfos []*p.InternalActivityInfo,
-	deleteInfos []int64, domainID, workflowID, runID string, condition int64, rangeID int64) error {
-
-	for _, a := range activityInfos {
-		encoding := common.EncodingTypeUnknown
-		if a.ScheduledEvent != nil {
-			encoding = string(a.ScheduledEvent.GetEncoding())
-		}
-		scheduledEventData, _ := p.FromDataBlob(a.ScheduledEvent)
-		startedEventData, _ := p.FromDataBlob(a.StartedEvent)
-		if a.ScheduledEvent != nil && a.StartedEvent != nil && a.StartedEvent.Encoding != a.ScheduledEvent.Encoding {
-			return p.NewCadenceSerializationError(fmt.Sprintf("expect to have the same encoding, but %v != %v", a.ScheduledEvent.Encoding, a.StartedEvent.Encoding))
-		}
-
-		batch.Query(templateUpdateActivityInfoQuery,
-			a.ScheduleID,
-			a.Version,
-			a.ScheduleID,
-			a.ScheduledEventBatchID,
-			scheduledEventData,
-			a.ScheduledTime,
-			a.StartedID,
-			startedEventData,
-			a.StartedTime,
-			a.ActivityID,
-			a.RequestID,
-			a.Details,
-			a.ScheduleToStartTimeout,
-			a.ScheduleToCloseTimeout,
-			a.StartToCloseTimeout,
-			a.HeartbeatTimeout,
-			a.CancelRequested,
-			a.CancelRequestID,
-			a.LastHeartBeatUpdatedTime,
-			a.TimerTaskStatus,
-			a.Attempt,
-			a.TaskList,
-			a.StartedIdentity,
-			a.HasRetryPolicy,
-			a.InitialInterval,
-			a.BackoffCoefficient,
-			a.MaximumInterval,
-			a.ExpirationTime,
-			a.MaximumAttempts,
-			a.NonRetriableErrors,
-			encoding,
-			d.shardID,
-			rowTypeExecution,
-			domainID,
-			workflowID,
-			runID,
-			defaultVisibilityTimestamp,
-			rowTypeExecutionTaskID,
-			condition)
-	}
-
-	for _, deleteInfo := range deleteInfos {
-		batch.Query(templateDeleteActivityInfoQuery,
-			deleteInfo,
-			d.shardID,
-			rowTypeExecution,
-			domainID,
-			workflowID,
-			runID,
-			defaultVisibilityTimestamp,
-			rowTypeExecutionTaskID,
-			condition)
-	}
-	return nil
-}
-
-func (d *cassandraPersistence) resetBufferedEvents(batch *gocql.Batch, domainID, workflowID, runID string,
-	condition int64) {
-	batch.Query(templateDeleteBufferedEventsQuery,
-		d.shardID,
-		rowTypeExecution,
-		domainID,
-		workflowID,
-		runID,
-		defaultVisibilityTimestamp,
-		rowTypeExecutionTaskID,
-		condition)
-
-	batch.Query(templateClearBufferedReplicationTaskQuery,
-		d.shardID,
-		rowTypeExecution,
-		domainID,
-		workflowID,
-		runID,
-		defaultVisibilityTimestamp,
-		rowTypeExecutionTaskID,
-		condition)
-}
-
-func (d *cassandraPersistence) resetActivityInfos(batch *gocql.Batch, activityInfos []*p.InternalActivityInfo, domainID,
-	workflowID, runID string, useCondition bool, condition int64) error {
-
-	infoMap, err := resetActivityInfoMap(activityInfos)
-	if err != nil {
-		return err
-	}
-
-	batchQueryHelper(batch, templateResetActivityInfoQuery, useCondition, condition,
-		infoMap,
-		d.shardID,
-		rowTypeExecution,
-		domainID,
-		workflowID,
-		runID,
-		defaultVisibilityTimestamp,
-		rowTypeExecutionTaskID)
-	return nil
-}
-
-func (d *cassandraPersistence) updateTimerInfos(batch *gocql.Batch, timerInfos []*p.TimerInfo, deleteInfos []string,
-	domainID, workflowID, runID string, condition int64, rangeID int64) {
-
-	for _, a := range timerInfos {
-		batch.Query(templateUpdateTimerInfoQuery,
-			a.TimerID,
-			a.Version,
-			a.TimerID,
-			a.StartedID,
-			a.ExpiryTime,
-			a.TaskID,
-			d.shardID,
-			rowTypeExecution,
-			domainID,
-			workflowID,
-			runID,
-			defaultVisibilityTimestamp,
-			rowTypeExecutionTaskID,
-			condition)
-	}
-
-	for _, t := range deleteInfos {
-		batch.Query(templateDeleteTimerInfoQuery,
-			t,
-			d.shardID,
-			rowTypeExecution,
-			domainID,
-			workflowID,
-			runID,
-			defaultVisibilityTimestamp,
-			rowTypeExecutionTaskID,
-			condition)
-	}
-}
-
-func (d *cassandraPersistence) resetTimerInfos(batch *gocql.Batch, timerInfos []*p.TimerInfo, domainID, workflowID,
-	runID string, useCondition bool, condition int64) {
-	batchQueryHelper(batch, templateResetTimerInfoQuery, useCondition, condition,
-		resetTimerInfoMap(timerInfos),
-		d.shardID,
-		rowTypeExecution,
-		domainID,
-		workflowID,
-		runID,
-		defaultVisibilityTimestamp,
-		rowTypeExecutionTaskID)
-}
-
-func (d *cassandraPersistence) updateChildExecutionInfos(batch *gocql.Batch, childExecutionInfos []*p.InternalChildExecutionInfo,
-	deleteInfo *int64, domainID, workflowID, runID string, condition int64, rangeID int64) error {
-
-	for _, c := range childExecutionInfos {
-		initiatedEventData, encoding := p.FromDataBlob(c.InitiatedEvent)
-
-		var startedEventData []byte
-		if c.StartedEvent != nil {
-			startedEventData = c.StartedEvent.Data
-			if string(c.StartedEvent.GetEncoding()) != encoding {
-				return p.NewCadenceSerializationError(fmt.Sprintf("expect to have the same encoding, but %v != %v", encoding, c.StartedEvent.GetEncoding()))
-			}
-		}
-		startedRunID := emptyRunID
-		if c.StartedRunID != "" {
-			startedRunID = c.StartedRunID
-		}
-		batch.Query(templateUpdateChildExecutionInfoQuery,
-			c.InitiatedID,
-			c.Version,
-			c.InitiatedID,
-			c.InitiatedEventBatchID,
-			initiatedEventData,
-			c.StartedID,
-			c.StartedWorkflowID,
-			startedRunID,
-			startedEventData,
-			c.CreateRequestID,
-			encoding,
-			c.DomainName,
-			c.WorkflowTypeName,
-			d.shardID,
-			rowTypeExecution,
-			domainID,
-			workflowID,
-			runID,
-			defaultVisibilityTimestamp,
-			rowTypeExecutionTaskID,
-			condition)
-	}
-
-	// deleteInfo is the initiatedID for ChildInfo being deleted
-	if deleteInfo != nil {
-		batch.Query(templateDeleteChildExecutionInfoQuery,
-			*deleteInfo,
-			d.shardID,
-			rowTypeExecution,
-			domainID,
-			workflowID,
-			runID,
-			defaultVisibilityTimestamp,
-			rowTypeExecutionTaskID,
-			condition)
-	}
-	return nil
-}
-
-func (d *cassandraPersistence) resetChildExecutionInfos(batch *gocql.Batch, childExecutionInfos []*p.InternalChildExecutionInfo,
-	domainID, workflowID, runID string, useCondition bool, condition int64) error {
-	infoMap, err := resetChildExecutionInfoMap(childExecutionInfos, d.logger)
-	if err != nil {
-		return err
-	}
-	batchQueryHelper(batch, templateResetChildExecutionInfoQuery, useCondition, condition,
-		infoMap,
-		d.shardID,
-		rowTypeExecution,
-		domainID,
-		workflowID,
-		runID,
-		defaultVisibilityTimestamp,
-		rowTypeExecutionTaskID)
-	return nil
-}
-
-func (d *cassandraPersistence) updateRequestCancelInfos(batch *gocql.Batch, requestCancelInfos []*p.RequestCancelInfo,
-	deleteInfo *int64, domainID, workflowID, runID string, condition int64, rangeID int64) {
-
-	for _, c := range requestCancelInfos {
-		batch.Query(templateUpdateRequestCancelInfoQuery,
-			c.InitiatedID,
-			c.Version,
-			c.InitiatedID,
-			c.CancelRequestID,
-			d.shardID,
-			rowTypeExecution,
-			domainID,
-			workflowID,
-			runID,
-			defaultVisibilityTimestamp,
-			rowTypeExecutionTaskID,
-			condition)
-	}
-
-	// deleteInfo is the initiatedID for RequestCancelInfo being deleted
-	if deleteInfo != nil {
-		batch.Query(templateDeleteRequestCancelInfoQuery,
-			*deleteInfo,
-			d.shardID,
-			rowTypeExecution,
-			domainID,
-			workflowID,
-			runID,
-			defaultVisibilityTimestamp,
-			rowTypeExecutionTaskID,
-			condition)
-	}
-}
-
-func (d *cassandraPersistence) resetRequestCancelInfos(batch *gocql.Batch, requestCancelInfos []*p.RequestCancelInfo,
-	domainID, workflowID, runID string, useCondition bool, condition int64) {
-	batchQueryHelper(batch, templateResetRequestCancelInfoQuery, useCondition, condition,
-		resetRequestCancelInfoMap(requestCancelInfos),
-		d.shardID,
-		rowTypeExecution,
-		domainID,
-		workflowID,
-		runID,
-		defaultVisibilityTimestamp,
-		rowTypeExecutionTaskID)
-}
-
-func (d *cassandraPersistence) updateSignalInfos(batch *gocql.Batch, signalInfos []*p.SignalInfo,
-	deleteInfo *int64, domainID, workflowID, runID string, condition int64, rangeID int64) {
-
-	for _, c := range signalInfos {
-		batch.Query(templateUpdateSignalInfoQuery,
-			c.InitiatedID,
-			c.Version,
-			c.InitiatedID,
-			c.SignalRequestID,
-			c.SignalName,
-			c.Input,
-			c.Control,
-			d.shardID,
-			rowTypeExecution,
-			domainID,
-			workflowID,
-			runID,
-			defaultVisibilityTimestamp,
-			rowTypeExecutionTaskID,
-			condition)
-	}
-
-	// deleteInfo is the initiatedID for SignalInfo being deleted
-	if deleteInfo != nil {
-		batch.Query(templateDeleteSignalInfoQuery,
-			*deleteInfo,
-			d.shardID,
-			rowTypeExecution,
-			domainID,
-			workflowID,
-			runID,
-			defaultVisibilityTimestamp,
-			rowTypeExecutionTaskID,
-			condition)
-	}
-}
-
-func (d *cassandraPersistence) resetSignalInfos(batch *gocql.Batch, signalInfos []*p.SignalInfo,
-	domainID, workflowID, runID string, useCondition bool, condition int64) {
-	batchQueryHelper(batch, templateResetSignalInfoQuery, useCondition, condition,
-		resetSignalInfoMap(signalInfos),
-		d.shardID,
-		rowTypeExecution,
-		domainID,
-		workflowID,
-		runID,
-		defaultVisibilityTimestamp,
-		rowTypeExecutionTaskID)
-}
-
-func (d *cassandraPersistence) updateSignalsRequested(batch *gocql.Batch, signalReqIDs []string, deleteSignalReqID string,
-	domainID, workflowID, runID string, condition int64, rangeID int64) {
-
-	if len(signalReqIDs) > 0 {
-		batch.Query(templateUpdateSignalRequestedQuery,
-			signalReqIDs,
-			d.shardID,
-			rowTypeExecution,
-			domainID,
-			workflowID,
-			runID,
-			defaultVisibilityTimestamp,
-			rowTypeExecutionTaskID,
-			condition)
-	}
-
-	if deleteSignalReqID != "" {
-		req := []string{deleteSignalReqID} // for cassandra set binding
-		batch.Query(templateDeleteWorkflowExecutionSignalRequestedQuery,
-			req,
-			d.shardID,
-			rowTypeExecution,
-			domainID,
-			workflowID,
-			runID,
-			defaultVisibilityTimestamp,
-			rowTypeExecutionTaskID,
-			condition)
-	}
-}
-
-func (d *cassandraPersistence) resetSignalRequested(batch *gocql.Batch, signalRequested []string,
-	domainID, workflowID, runID string, useCondition bool, condition int64) {
-	batchQueryHelper(batch, templateResetSignalRequestedQuery, useCondition, condition,
-		signalRequested,
-		d.shardID,
-		rowTypeExecution,
-		domainID,
-		workflowID,
-		runID,
-		defaultVisibilityTimestamp,
-		rowTypeExecutionTaskID)
-}
-
-func (d *cassandraPersistence) updateBufferedEvents(batch *gocql.Batch, newBufferedEvents *p.DataBlob,
-	clearBufferedEvents bool, domainID, workflowID, runID string, condition int64, rangeID int64) {
-
-	if clearBufferedEvents {
-		batch.Query(templateDeleteBufferedEventsQuery,
-			d.shardID,
-			rowTypeExecution,
-			domainID,
-			workflowID,
-			runID,
-			defaultVisibilityTimestamp,
-			rowTypeExecutionTaskID,
-			condition)
-	} else if newBufferedEvents != nil {
-		values := make(map[string]interface{})
-		values["encoding_type"] = newBufferedEvents.Encoding
-		values["version"] = int64(0)
-		values["data"] = newBufferedEvents.Data
-		newEventValues := []map[string]interface{}{values}
-		batch.Query(templateAppendBufferedEventsQuery,
-			newEventValues,
-			d.shardID,
-			rowTypeExecution,
-			domainID,
-			workflowID,
-			runID,
-			defaultVisibilityTimestamp,
-			rowTypeExecutionTaskID,
-			condition)
-	}
-}
-
-func (d *cassandraPersistence) updateBufferedReplicationTasks(batch *gocql.Batch, newBufferedReplicationTask *p.InternalBufferedReplicationTask,
-	deleteInfo *int64, domainID, workflowID, runID string, condition int64, rangeID int64) {
-
-	if newBufferedReplicationTask != nil {
-		if newBufferedReplicationTask.NewRunHistory != nil {
-			batch.Query(templateUpdateBufferedReplicationTasksQuery,
-				newBufferedReplicationTask.FirstEventID,
-				newBufferedReplicationTask.FirstEventID,
-				newBufferedReplicationTask.NextEventID,
-				newBufferedReplicationTask.Version,
-				newBufferedReplicationTask.EventStoreVersion,
-				newBufferedReplicationTask.NewRunEventStoreVersion,
-				newBufferedReplicationTask.History.Encoding,
-				int64(0),
-				newBufferedReplicationTask.History.Data,
-				newBufferedReplicationTask.NewRunHistory.Encoding,
-				int64(0),
-				newBufferedReplicationTask.NewRunHistory.Data,
-				d.shardID,
-				rowTypeExecution,
-				domainID,
-				workflowID,
-				runID,
-				defaultVisibilityTimestamp,
-				rowTypeExecutionTaskID,
-				condition)
-		} else {
-			batch.Query(templateUpdateBufferedReplicationTasksNoNewRunHistoryQuery,
-				newBufferedReplicationTask.FirstEventID,
-				newBufferedReplicationTask.FirstEventID,
-				newBufferedReplicationTask.NextEventID,
-				newBufferedReplicationTask.Version,
-				newBufferedReplicationTask.EventStoreVersion,
-				newBufferedReplicationTask.History.Encoding,
-				int64(0),
-				newBufferedReplicationTask.History.Data,
-				d.shardID,
-				rowTypeExecution,
-				domainID,
-				workflowID,
-				runID,
-				defaultVisibilityTimestamp,
-				rowTypeExecutionTaskID,
-				condition)
-		}
-	}
-
-	// deleteInfo is the FirstEventID for the history batch being deleted
-	if deleteInfo != nil {
-		batch.Query(templateDeleteBufferedReplicationTaskQuery,
-			*deleteInfo,
-			d.shardID,
-			rowTypeExecution,
-			domainID,
-			workflowID,
-			runID,
-			defaultVisibilityTimestamp,
-			rowTypeExecutionTaskID,
-			condition)
-	}
-}
-
-func (d *cassandraPersistence) assertNotCurrentExecution(domainID string, workflowID string, runID string) error {
-	if resp, err := d.GetCurrentExecution(&p.GetCurrentExecutionRequest{
-		DomainID:   domainID,
-		WorkflowID: workflowID,
-	}); err != nil {
-		return err
-	} else if resp.RunID == runID {
-		return &p.ConditionFailedError{
-			Msg: fmt.Sprintf("Assertion on current record failed. Current run ID is not expected: %v", resp.RunID),
-		}
-	}
-
-	return nil
-}
-
-func createShardInfo(currentCluster string, result map[string]interface{}) *p.ShardInfo {
-	info := &p.ShardInfo{}
-	for k, v := range result {
-		switch k {
-		case "shard_id":
-			info.ShardID = v.(int)
-		case "owner":
-			info.Owner = v.(string)
-		case "range_id":
-			info.RangeID = v.(int64)
-		case "stolen_since_renew":
-			info.StolenSinceRenew = v.(int)
-		case "updated_at":
-			info.UpdatedAt = v.(time.Time)
-		case "replication_ack_level":
-			info.ReplicationAckLevel = v.(int64)
-		case "transfer_ack_level":
-			info.TransferAckLevel = v.(int64)
-		case "timer_ack_level":
-			info.TimerAckLevel = v.(time.Time)
-		case "cluster_transfer_ack_level":
-			info.ClusterTransferAckLevel = v.(map[string]int64)
-		case "cluster_timer_ack_level":
-			info.ClusterTimerAckLevel = v.(map[string]time.Time)
-		case "domain_notification_version":
-			info.DomainNotificationVersion = v.(int64)
-		}
-	}
-
-	if info.ClusterTransferAckLevel == nil {
-		info.ClusterTransferAckLevel = map[string]int64{
-			currentCluster: info.TransferAckLevel,
-		}
-	}
-	if info.ClusterTimerAckLevel == nil {
-		info.ClusterTimerAckLevel = map[string]time.Time{
-			currentCluster: info.TimerAckLevel,
-		}
-	}
-
-	return info
-}
-
-func createWorkflowExecutionInfo(result map[string]interface{}) *p.InternalWorkflowExecutionInfo {
-	info := &p.InternalWorkflowExecutionInfo{}
-	var completionEventData []byte
-	var completionEventEncoding common.EncodingType
-	var autoResetPoints []byte
-	var autoResetPointsEncoding common.EncodingType
-
-	for k, v := range result {
-		switch k {
-		case "domain_id":
-			info.DomainID = v.(gocql.UUID).String()
-		case "workflow_id":
-			info.WorkflowID = v.(string)
-		case "run_id":
-			info.RunID = v.(gocql.UUID).String()
-		case "parent_domain_id":
-			info.ParentDomainID = v.(gocql.UUID).String()
-			if info.ParentDomainID == emptyDomainID {
-				info.ParentDomainID = ""
-			}
-		case "parent_workflow_id":
-			info.ParentWorkflowID = v.(string)
-		case "parent_run_id":
-			info.ParentRunID = v.(gocql.UUID).String()
-			if info.ParentRunID == emptyRunID {
-				info.ParentRunID = ""
-			}
-		case "initiated_id":
-			info.InitiatedID = v.(int64)
-		case "completion_event_batch_id":
-			info.CompletionEventBatchID = v.(int64)
-		case "completion_event":
-			completionEventData = v.([]byte)
-		case "completion_event_data_encoding":
-			completionEventEncoding = common.EncodingType(v.(string))
-		case "auto_reset_points":
-			autoResetPoints = v.([]byte)
-		case "auto_reset_points_encoding":
-			autoResetPointsEncoding = common.EncodingType(v.(string))
-		case "task_list":
-			info.TaskList = v.(string)
-		case "workflow_type_name":
-			info.WorkflowTypeName = v.(string)
-		case "workflow_timeout":
-			info.WorkflowTimeout = int32(v.(int))
-		case "decision_task_timeout":
-			info.DecisionTimeoutValue = int32(v.(int))
-		case "execution_context":
-			info.ExecutionContext = v.([]byte)
-		case "state":
-			info.State = v.(int)
-		case "close_status":
-			info.CloseStatus = v.(int)
-		case "last_first_event_id":
-			info.LastFirstEventID = v.(int64)
-		case "last_event_task_id":
-			info.LastEventTaskID = v.(int64)
-		case "next_event_id":
-			info.NextEventID = v.(int64)
-		case "last_processed_event":
-			info.LastProcessedEvent = v.(int64)
-		case "start_time":
-			info.StartTimestamp = v.(time.Time)
-		case "last_updated_time":
-			info.LastUpdatedTimestamp = v.(time.Time)
-		case "create_request_id":
-			info.CreateRequestID = v.(gocql.UUID).String()
-		case "signal_count":
-			info.SignalCount = int32(v.(int))
-		case "history_size":
-			info.HistorySize = v.(int64)
-		case "decision_version":
-			info.DecisionVersion = v.(int64)
-		case "decision_schedule_id":
-			info.DecisionScheduleID = v.(int64)
-		case "decision_started_id":
-			info.DecisionStartedID = v.(int64)
-		case "decision_request_id":
-			info.DecisionRequestID = v.(string)
-		case "decision_timeout":
-			info.DecisionTimeout = int32(v.(int))
-		case "decision_attempt":
-			info.DecisionAttempt = v.(int64)
-		case "decision_timestamp":
-			info.DecisionStartedTimestamp = v.(int64)
-		case "decision_scheduled_timestamp":
-			info.DecisionScheduledTimestamp = v.(int64)
-		case "cancel_requested":
-			info.CancelRequested = v.(bool)
-		case "cancel_request_id":
-			info.CancelRequestID = v.(string)
-		case "sticky_task_list":
-			info.StickyTaskList = v.(string)
-		case "sticky_schedule_to_start_timeout":
-			info.StickyScheduleToStartTimeout = int32(v.(int))
-		case "client_library_version":
-			info.ClientLibraryVersion = v.(string)
-		case "client_feature_version":
-			info.ClientFeatureVersion = v.(string)
-		case "client_impl":
-			info.ClientImpl = v.(string)
-		case "attempt":
-			info.Attempt = int32(v.(int))
-		case "has_retry_policy":
-			info.HasRetryPolicy = v.(bool)
-		case "init_interval":
-			info.InitialInterval = int32(v.(int))
-		case "backoff_coefficient":
-			info.BackoffCoefficient = v.(float64)
-		case "max_interval":
-			info.MaximumInterval = int32(v.(int))
-		case "max_attempts":
-			info.MaximumAttempts = int32(v.(int))
-		case "expiration_time":
-			info.ExpirationTime = v.(time.Time)
-		case "non_retriable_errors":
-			info.NonRetriableErrors = v.([]string)
-		case "event_store_version":
-			info.EventStoreVersion = int32(v.(int))
-		case "branch_token":
-			info.BranchToken = v.([]byte)
-		case "cron_schedule":
-			info.CronSchedule = v.(string)
-		case "expiration_seconds":
-			info.ExpirationSeconds = int32(v.(int))
-		case "search_attributes":
-			info.SearchAttributes = v.(map[string][]byte)
-		}
-	}
-	info.CompletionEvent = p.NewDataBlob(completionEventData, completionEventEncoding)
-	info.AutoResetPoints = p.NewDataBlob(autoResetPoints, autoResetPointsEncoding)
-	return info
-}
-
-func createReplicationState(result map[string]interface{}) *p.ReplicationState {
-	if len(result) == 0 {
-		return nil
-	}
-
-	info := &p.ReplicationState{}
-	for k, v := range result {
-		switch k {
-		case "current_version":
-			info.CurrentVersion = v.(int64)
-		case "start_version":
-			info.StartVersion = v.(int64)
-		case "last_write_version":
-			info.LastWriteVersion = v.(int64)
-		case "last_write_event_id":
-			info.LastWriteEventID = v.(int64)
-		case "last_replication_info":
-			info.LastReplicationInfo = make(map[string]*p.ReplicationInfo)
-			replicationInfoMap := v.(map[string]map[string]interface{})
-			for key, value := range replicationInfoMap {
-				info.LastReplicationInfo[key] = createReplicationInfo(value)
-			}
-		}
-	}
-
-	return info
-}
-
-func createTransferTaskInfo(result map[string]interface{}) *p.TransferTaskInfo {
-	info := &p.TransferTaskInfo{}
-	for k, v := range result {
-		switch k {
-		case "domain_id":
-			info.DomainID = v.(gocql.UUID).String()
-		case "workflow_id":
-			info.WorkflowID = v.(string)
-		case "run_id":
-			info.RunID = v.(gocql.UUID).String()
-		case "visibility_ts":
-			info.VisibilityTimestamp = v.(time.Time)
-		case "task_id":
-			info.TaskID = v.(int64)
-		case "target_domain_id":
-			info.TargetDomainID = v.(gocql.UUID).String()
-		case "target_workflow_id":
-			info.TargetWorkflowID = v.(string)
-		case "target_run_id":
-			info.TargetRunID = v.(gocql.UUID).String()
-			if info.TargetRunID == p.TransferTaskTransferTargetRunID {
-				info.TargetRunID = ""
-			}
-		case "target_child_workflow_only":
-			info.TargetChildWorkflowOnly = v.(bool)
-		case "task_list":
-			info.TaskList = v.(string)
-		case "type":
-			info.TaskType = v.(int)
-		case "schedule_id":
-			info.ScheduleID = v.(int64)
-		case "record_visibility":
-			info.RecordVisibility = v.(bool)
-		case "version":
-			info.Version = v.(int64)
-		}
-	}
-
-	return info
-}
-
-func createReplicationTaskInfo(result map[string]interface{}) *p.ReplicationTaskInfo {
-	info := &p.ReplicationTaskInfo{}
-	for k, v := range result {
-		switch k {
-		case "domain_id":
-			info.DomainID = v.(gocql.UUID).String()
-		case "workflow_id":
-			info.WorkflowID = v.(string)
-		case "run_id":
-			info.RunID = v.(gocql.UUID).String()
-		case "task_id":
-			info.TaskID = v.(int64)
-		case "type":
-			info.TaskType = v.(int)
-		case "first_event_id":
-			info.FirstEventID = v.(int64)
-		case "next_event_id":
-			info.NextEventID = v.(int64)
-		case "version":
-			info.Version = v.(int64)
-		case "last_replication_info":
-			info.LastReplicationInfo = make(map[string]*p.ReplicationInfo)
-			replicationInfoMap := v.(map[string]map[string]interface{})
-			for key, value := range replicationInfoMap {
-				info.LastReplicationInfo[key] = createReplicationInfo(value)
-			}
-		case "scheduled_id":
-			info.ScheduledID = v.(int64)
-		case "event_store_version":
-			info.EventStoreVersion = int32(v.(int))
-		case "branch_token":
-			info.BranchToken = v.([]byte)
-		case "reset_workflow":
-			info.ResetWorkflow = v.(bool)
-		case "new_run_event_store_version":
-			info.NewRunEventStoreVersion = int32(v.(int))
-		case "new_run_branch_token":
-			info.NewRunBranchToken = v.([]byte)
-		}
-	}
-
-	return info
-}
-
-func createActivityInfo(domainID string, result map[string]interface{}) *p.InternalActivityInfo {
-	info := &p.InternalActivityInfo{}
-	var sharedEncoding common.EncodingType
-	var scheduledEventData, startedEventData []byte
-	for k, v := range result {
-		switch k {
-		case "version":
-			info.Version = v.(int64)
-		case "schedule_id":
-			info.ScheduleID = v.(int64)
-		case "scheduled_event_batch_id":
-			info.ScheduledEventBatchID = v.(int64)
-		case "scheduled_event":
-			scheduledEventData = v.([]byte)
-		case "scheduled_time":
-			info.ScheduledTime = v.(time.Time)
-		case "started_id":
-			info.StartedID = v.(int64)
-		case "started_event":
-			startedEventData = v.([]byte)
-		case "started_time":
-			info.StartedTime = v.(time.Time)
-		case "activity_id":
-			info.ActivityID = v.(string)
-		case "request_id":
-			info.RequestID = v.(string)
-		case "details":
-			info.Details = v.([]byte)
-		case "schedule_to_start_timeout":
-			info.ScheduleToStartTimeout = int32(v.(int))
-		case "schedule_to_close_timeout":
-			info.ScheduleToCloseTimeout = int32(v.(int))
-		case "start_to_close_timeout":
-			info.StartToCloseTimeout = int32(v.(int))
-		case "heart_beat_timeout":
-			info.HeartbeatTimeout = int32(v.(int))
-		case "cancel_requested":
-			info.CancelRequested = v.(bool)
-		case "cancel_request_id":
-			info.CancelRequestID = v.(int64)
-		case "last_hb_updated_time":
-			info.LastHeartBeatUpdatedTime = v.(time.Time)
-		case "timer_task_status":
-			info.TimerTaskStatus = int32(v.(int))
-		case "attempt":
-			info.Attempt = int32(v.(int))
-		case "task_list":
-			info.TaskList = v.(string)
-		case "started_identity":
-			info.StartedIdentity = v.(string)
-		case "has_retry_policy":
-			info.HasRetryPolicy = v.(bool)
-		case "init_interval":
-			info.InitialInterval = (int32)(v.(int))
-		case "backoff_coefficient":
-			info.BackoffCoefficient = v.(float64)
-		case "max_interval":
-			info.MaximumInterval = (int32)(v.(int))
-		case "max_attempts":
-			info.MaximumAttempts = (int32)(v.(int))
-		case "expiration_time":
-			info.ExpirationTime = v.(time.Time)
-		case "non_retriable_errors":
-			info.NonRetriableErrors = v.([]string)
-		case "event_data_encoding":
-			sharedEncoding = common.EncodingType(v.(string))
-		}
-	}
-	info.DomainID = domainID
-	info.ScheduledEvent = p.NewDataBlob(scheduledEventData, sharedEncoding)
-	info.StartedEvent = p.NewDataBlob(startedEventData, sharedEncoding)
-
-	return info
-}
-
-func createTimerInfo(result map[string]interface{}) *p.TimerInfo {
-	info := &p.TimerInfo{}
-	for k, v := range result {
-		switch k {
-		case "version":
-			info.Version = v.(int64)
-		case "timer_id":
-			info.TimerID = v.(string)
-		case "started_id":
-			info.StartedID = v.(int64)
-		case "expiry_time":
-			info.ExpiryTime = v.(time.Time)
-		case "task_id":
-			info.TaskID = v.(int64)
-		}
-	}
-	return info
-}
-
-func createChildExecutionInfo(result map[string]interface{}, logger log.Logger) *p.InternalChildExecutionInfo {
-	info := &p.InternalChildExecutionInfo{}
-	var encoding common.EncodingType
-	var initiatedData []byte
-	var startedData []byte
-	for k, v := range result {
-		switch k {
-		case "version":
-			info.Version = v.(int64)
-		case "initiated_id":
-			info.InitiatedID = v.(int64)
-		case "initiated_event_batch_id":
-			info.InitiatedEventBatchID = v.(int64)
-		case "initiated_event":
-			initiatedData = v.([]byte)
-		case "started_id":
-			info.StartedID = v.(int64)
-		case "started_workflow_id":
-			info.StartedWorkflowID = v.(string)
-		case "started_run_id":
-			info.StartedRunID = v.(gocql.UUID).String()
-		case "started_event":
-			startedData = v.([]byte)
-		case "create_request_id":
-			info.CreateRequestID = v.(gocql.UUID).String()
-		case "event_data_encoding":
-			encoding = common.EncodingType(v.(string))
-		case "domain_name":
-			info.DomainName = v.(string)
-		case "workflow_type_name":
-			info.WorkflowTypeName = v.(string)
-		}
-	}
-	info.InitiatedEvent = p.NewDataBlob(initiatedData, encoding)
-	info.StartedEvent = p.NewDataBlob(startedData, encoding)
-	return info
-}
-
-func createRequestCancelInfo(result map[string]interface{}) *p.RequestCancelInfo {
-	info := &p.RequestCancelInfo{}
-	for k, v := range result {
-		switch k {
-		case "version":
-			info.Version = v.(int64)
-		case "initiated_id":
-			info.InitiatedID = v.(int64)
-		case "cancel_request_id":
-			info.CancelRequestID = v.(string)
-		}
-	}
-
-	return info
-}
-
-func createSignalInfo(result map[string]interface{}) *p.SignalInfo {
-	info := &p.SignalInfo{}
-	for k, v := range result {
-		switch k {
-		case "version":
-			info.Version = v.(int64)
-		case "initiated_id":
-			info.InitiatedID = v.(int64)
-		case "signal_request_id":
-			info.SignalRequestID = v.(gocql.UUID).String()
-		case "signal_name":
-			info.SignalName = v.(string)
-		case "input":
-			info.Input = v.([]byte)
-		case "control":
-			info.Control = v.([]byte)
-		}
-	}
-
-	return info
-}
-
-func createBufferedReplicationTaskInfo(result map[string]interface{}) *p.InternalBufferedReplicationTask {
-	info := &p.InternalBufferedReplicationTask{
-		History:       &p.DataBlob{},
-		NewRunHistory: &p.DataBlob{},
-	}
-	for k, v := range result {
-		switch k {
-		case "first_event_id":
-			info.FirstEventID = v.(int64)
-		case "next_event_id":
-			info.NextEventID = v.(int64)
-		case "version":
-			info.Version = v.(int64)
-		case "event_store_version":
-			info.EventStoreVersion = int32(v.(int))
-		case "new_run_event_store_version":
-			info.NewRunEventStoreVersion = int32(v.(int))
-		case "history":
-			h := v.(map[string]interface{})
-			info.History = createHistoryEventBatchBlob(h)
-		case "new_run_history":
-			h := v.(map[string]interface{})
-			info.NewRunHistory = createHistoryEventBatchBlob(h)
-		}
-	}
-
-	return info
-}
-
-func resetActivityInfoMap(activityInfos []*p.InternalActivityInfo) (map[int64]map[string]interface{}, error) {
-
-	aMap := make(map[int64]map[string]interface{})
-	for _, a := range activityInfos {
-		if a.StartedEvent != nil && a.ScheduledEvent.Encoding != a.StartedEvent.Encoding {
-			return nil, p.NewCadenceSerializationError(fmt.Sprintf("expect to have the same encoding, but %v != %v", a.ScheduledEvent.Encoding, a.StartedEvent.Encoding))
-		}
-		scheduledEventData, encoding := p.FromDataBlob(a.ScheduledEvent)
-		startedEventData, _ := p.FromDataBlob(a.StartedEvent)
-		aInfo := make(map[string]interface{})
-		aInfo["version"] = a.Version
-		aInfo["event_data_encoding"] = encoding
-		aInfo["schedule_id"] = a.ScheduleID
-		aInfo["scheduled_event_batch_id"] = a.ScheduledEventBatchID
-		aInfo["scheduled_event"] = scheduledEventData
-		aInfo["scheduled_time"] = a.ScheduledTime
-		aInfo["started_id"] = a.StartedID
-		aInfo["started_event"] = startedEventData
-		aInfo["started_time"] = a.StartedTime
-		aInfo["activity_id"] = a.ActivityID
-		aInfo["request_id"] = a.RequestID
-		aInfo["details"] = a.Details
-		aInfo["schedule_to_start_timeout"] = a.ScheduleToStartTimeout
-		aInfo["schedule_to_close_timeout"] = a.ScheduleToCloseTimeout
-		aInfo["start_to_close_timeout"] = a.StartToCloseTimeout
-		aInfo["heart_beat_timeout"] = a.HeartbeatTimeout
-		aInfo["cancel_requested"] = a.CancelRequested
-		aInfo["cancel_request_id"] = a.CancelRequestID
-		aInfo["last_hb_updated_time"] = a.LastHeartBeatUpdatedTime
-		aInfo["timer_task_status"] = a.TimerTaskStatus
-		aInfo["attempt"] = a.Attempt
-		aInfo["task_list"] = a.TaskList
-		aInfo["started_identity"] = a.StartedIdentity
-		aInfo["has_retry_policy"] = a.HasRetryPolicy
-		aInfo["init_interval"] = a.InitialInterval
-		aInfo["backoff_coefficient"] = a.BackoffCoefficient
-		aInfo["max_interval"] = a.MaximumInterval
-		aInfo["expiration_time"] = a.ExpirationTime
-		aInfo["max_attempts"] = a.MaximumAttempts
-		aInfo["non_retriable_errors"] = a.NonRetriableErrors
-
-		aMap[a.ScheduleID] = aInfo
-	}
-
-	return aMap, nil
-}
-
-func resetTimerInfoMap(timerInfos []*p.TimerInfo) map[string]map[string]interface{} {
-	tMap := make(map[string]map[string]interface{})
-	for _, t := range timerInfos {
-		tInfo := make(map[string]interface{})
-		tInfo["version"] = t.Version
-		tInfo["timer_id"] = t.TimerID
-		tInfo["started_id"] = t.StartedID
-		tInfo["expiry_time"] = t.ExpiryTime
-		tInfo["task_id"] = t.TaskID
-
-		tMap[t.TimerID] = tInfo
-	}
-
-	return tMap
-}
-
-func resetChildExecutionInfoMap(childExecutionInfos []*p.InternalChildExecutionInfo, logger log.Logger) (map[int64]map[string]interface{}, error) {
-	cMap := make(map[int64]map[string]interface{})
-	for _, c := range childExecutionInfos {
-		cInfo := make(map[string]interface{})
-		startedEvent := c.StartedEvent
-		if startedEvent != nil {
-			if startedEvent.Encoding != c.InitiatedEvent.Encoding {
-				return nil, p.NewCadenceSerializationError(fmt.Sprintf("expect to have the same encoding, but %v != %v", c.InitiatedEvent.Encoding, startedEvent.Encoding))
-			}
-			cInfo["started_event"] = startedEvent.Data
-		} else {
-			cInfo["started_event"] = []byte{}
-		}
-		cInfo["event_data_encoding"] = c.InitiatedEvent.Encoding
-		cInfo["version"] = c.Version
-		cInfo["initiated_id"] = c.InitiatedID
-		cInfo["initiated_event_batch_id"] = c.InitiatedEventBatchID
-		cInfo["initiated_event"] = c.InitiatedEvent.Data
-		cInfo["create_request_id"] = c.CreateRequestID
-		cInfo["started_id"] = c.StartedID
-		cInfo["started_workflow_id"] = c.StartedWorkflowID
-		startedRunID := emptyRunID
-		if c.StartedRunID != "" {
-			startedRunID = c.StartedRunID
-		}
-		cInfo["started_run_id"] = startedRunID
-		cInfo["domain_name"] = c.DomainName
-		cInfo["workflow_type_name"] = c.WorkflowTypeName
-
-		cMap[c.InitiatedID] = cInfo
-	}
-
-	return cMap, nil
-}
-
-func resetRequestCancelInfoMap(requestCancelInfos []*p.RequestCancelInfo) map[int64]map[string]interface{} {
-	rcMap := make(map[int64]map[string]interface{})
-	for _, rc := range requestCancelInfos {
-		rcInfo := make(map[string]interface{})
-		rcInfo["version"] = rc.Version
-		rcInfo["initiated_id"] = rc.InitiatedID
-		rcInfo["cancel_request_id"] = rc.CancelRequestID
-
-		rcMap[rc.InitiatedID] = rcInfo
-	}
-
-	return rcMap
-}
-
-func resetSignalInfoMap(signalInfos []*p.SignalInfo) map[int64]map[string]interface{} {
-	sMap := make(map[int64]map[string]interface{})
-	for _, s := range signalInfos {
-		sInfo := make(map[string]interface{})
-		sInfo["version"] = s.Version
-		sInfo["initiated_id"] = s.InitiatedID
-		sInfo["signal_request_id"] = s.SignalRequestID
-		sInfo["signal_name"] = s.SignalName
-		sInfo["input"] = s.Input
-		sInfo["control"] = s.Control
-
-		sMap[s.InitiatedID] = sInfo
-	}
-
-	return sMap
-}
-
-func createHistoryEventBatchBlob(result map[string]interface{}) *p.DataBlob {
-	eventBatch := &p.DataBlob{Encoding: common.EncodingTypeJSON}
-	for k, v := range result {
-		switch k {
-		case "encoding_type":
-			eventBatch.Encoding = common.EncodingType(v.(string))
-		case "data":
-			eventBatch.Data = v.([]byte)
-		}
-	}
-
-	return eventBatch
-}
-
-func createTaskInfo(result map[string]interface{}) *p.TaskInfo {
-	info := &p.TaskInfo{}
-	for k, v := range result {
-		switch k {
-		case "domain_id":
-			info.DomainID = v.(gocql.UUID).String()
-		case "workflow_id":
-			info.WorkflowID = v.(string)
-		case "run_id":
-			info.RunID = v.(gocql.UUID).String()
-		case "schedule_id":
-			info.ScheduleID = v.(int64)
-		case "created_time":
-			info.CreatedTime = v.(time.Time)
-		}
-	}
-
-	return info
-}
-
-func createTimerTaskInfo(result map[string]interface{}) *p.TimerTaskInfo {
-	info := &p.TimerTaskInfo{}
-	for k, v := range result {
-		switch k {
-		case "domain_id":
-			info.DomainID = v.(gocql.UUID).String()
-		case "workflow_id":
-			info.WorkflowID = v.(string)
-		case "run_id":
-			info.RunID = v.(gocql.UUID).String()
-		case "visibility_ts":
-			info.VisibilityTimestamp = v.(time.Time)
-		case "task_id":
-			info.TaskID = v.(int64)
-		case "type":
-			info.TaskType = v.(int)
-		case "timeout_type":
-			info.TimeoutType = v.(int)
-		case "event_id":
-			info.EventID = v.(int64)
-		case "schedule_attempt":
-			info.ScheduleAttempt = v.(int64)
-		case "version":
-			info.Version = v.(int64)
-		}
-	}
-
-	return info
-}
-
-func createReplicationInfo(result map[string]interface{}) *p.ReplicationInfo {
-	info := &p.ReplicationInfo{}
-	for k, v := range result {
-		switch k {
-		case "version":
-			info.Version = v.(int64)
-		case "last_event_id":
-			info.LastEventID = v.(int64)
-		}
-	}
-
-	return info
-}
-
-func createReplicationInfoMap(info *p.ReplicationInfo) map[string]interface{} {
-	rInfoMap := make(map[string]interface{})
-	rInfoMap["version"] = info.Version
-	rInfoMap["last_event_id"] = info.LastEventID
-
-	return rInfoMap
-}
-
-func isTimeoutError(err error) bool {
-	if err == gocql.ErrTimeoutNoResponse {
-		return true
-	}
-	if err == gocql.ErrConnectionClosed {
-		return true
-	}
-	_, ok := err.(*gocql.RequestErrWriteTimeout)
-	return ok
-}
-
-func isThrottlingError(err error) bool {
-	if req, ok := err.(gocql.RequestError); ok {
-		// gocql does not expose the constant errOverloaded = 0x1001
-		return req.Code() == 0x1001
-	}
-	return false
-=======
->>>>>>> b3c718b9
 }