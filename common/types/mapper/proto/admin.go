// Copyright (c) 2021 Uber Technologies Inc.
//
// Permission is hereby granted, free of charge, to any person obtaining a copy
// of this software and associated documentation files (the "Software"), to deal
// in the Software without restriction, including without limitation the rights
// to use, copy, modify, merge, publish, distribute, sublicense, and/or sell
// copies of the Software, and to permit persons to whom the Software is
// furnished to do so, subject to the following conditions:
//
// The above copyright notice and this permission notice shall be included in all
// copies or substantial portions of the Software.
//
// THE SOFTWARE IS PROVIDED "AS IS", WITHOUT WARRANTY OF ANY KIND, EXPRESS OR
// IMPLIED, INCLUDING BUT NOT LIMITED TO THE WARRANTIES OF MERCHANTABILITY,
// FITNESS FOR A PARTICULAR PURPOSE AND NONINFRINGEMENT. IN NO EVENT SHALL THE
// AUTHORS OR COPYRIGHT HOLDERS BE LIABLE FOR ANY CLAIM, DAMAGES OR OTHER
// LIABILITY, WHETHER IN AN ACTION OF CONTRACT, TORT OR OTHERWISE, ARISING FROM,
// OUT OF OR IN CONNECTION WITH THE SOFTWARE OR THE USE OR OTHER DEALINGS IN THE
// SOFTWARE.

package proto

import (
	adminv1 "github.com/uber/cadence/.gen/proto/admin/v1"
	"github.com/uber/cadence/common/types"
)

func FromAdminAddSearchAttributeRequest(t *types.AddSearchAttributeRequest) *adminv1.AddSearchAttributeRequest {
	if t == nil {
		return nil
	}
	return &adminv1.AddSearchAttributeRequest{
		SearchAttribute: FromIndexedValueTypeMap(t.SearchAttribute),
		SecurityToken:   t.SecurityToken,
	}
}

func ToAdminAddSearchAttributeRequest(t *adminv1.AddSearchAttributeRequest) *types.AddSearchAttributeRequest {
	if t == nil {
		return nil
	}
	return &types.AddSearchAttributeRequest{
		SearchAttribute: ToIndexedValueTypeMap(t.SearchAttribute),
		SecurityToken:   t.SecurityToken,
	}
}

func FromAdminCloseShardRequest(t *types.CloseShardRequest) *adminv1.CloseShardRequest {
	if t == nil {
		return nil
	}
	return &adminv1.CloseShardRequest{
		ShardId: t.ShardID,
	}
}

func ToAdminCloseShardRequest(t *adminv1.CloseShardRequest) *types.CloseShardRequest {
	if t == nil {
		return nil
	}
	return &types.CloseShardRequest{
		ShardID: t.ShardId,
	}
}

func FromAdminDescribeClusterResponse(t *types.DescribeClusterResponse) *adminv1.DescribeClusterResponse {
	if t == nil {
		return nil
	}
	return &adminv1.DescribeClusterResponse{
		SupportedClientVersions: FromSupportedClientVersions(t.SupportedClientVersions),
		MembershipInfo:          FromMembershipInfo(t.MembershipInfo),
		PersistenceInfo:         FromPersistenceInfoMap(t.PersistenceInfo),
	}
}

func ToAdminDescribeClusterResponse(t *adminv1.DescribeClusterResponse) *types.DescribeClusterResponse {
	if t == nil {
		return nil
	}
	return &types.DescribeClusterResponse{
		SupportedClientVersions: ToSupportedClientVersions(t.SupportedClientVersions),
		MembershipInfo:          ToMembershipInfo(t.MembershipInfo),
		PersistenceInfo:         ToPersistenceInfoMap(t.PersistenceInfo),
	}
}

func FromAdminDescribeShardDistributionRequest(t *types.DescribeShardDistributionRequest) *adminv1.DescribeShardDistributionRequest {
	if t == nil {
		return nil
	}
	return &adminv1.DescribeShardDistributionRequest{
		PageSize: t.PageSize,
		PageId:   t.PageID,
	}
}

func FromAdminDescribeHistoryHostRequest(t *types.DescribeHistoryHostRequest) *adminv1.DescribeHistoryHostRequest {
	if t == nil {
		return nil
	}
	if t.HostAddress != nil {
		return &adminv1.DescribeHistoryHostRequest{
			DescribeBy: &adminv1.DescribeHistoryHostRequest_HostAddress{HostAddress: *t.HostAddress},
		}
	}
	if t.ShardIDForHost != nil {
		return &adminv1.DescribeHistoryHostRequest{
			DescribeBy: &adminv1.DescribeHistoryHostRequest_ShardId{ShardId: *t.ShardIDForHost},
		}
	}
	if t.ExecutionForHost != nil {
		return &adminv1.DescribeHistoryHostRequest{
			DescribeBy: &adminv1.DescribeHistoryHostRequest_WorkflowExecution{WorkflowExecution: FromWorkflowExecution(t.ExecutionForHost)},
		}
	}
	panic("neither oneof field is set for DescribeHistoryHostRequest")
}

func ToAdminDescribeShardDistributionRequest(t *adminv1.DescribeShardDistributionRequest) *types.DescribeShardDistributionRequest {
	if t == nil {
		return nil
	}
	return &types.DescribeShardDistributionRequest{
		PageSize: t.PageSize,
		PageID:   t.PageId,
	}
}

func ToAdminDescribeHistoryHostRequest(t *adminv1.DescribeHistoryHostRequest) *types.DescribeHistoryHostRequest {
	if t == nil {
		return nil
	}
	switch describeBy := t.DescribeBy.(type) {
	case *adminv1.DescribeHistoryHostRequest_HostAddress:
		return &types.DescribeHistoryHostRequest{HostAddress: &describeBy.HostAddress}
	case *adminv1.DescribeHistoryHostRequest_ShardId:
		return &types.DescribeHistoryHostRequest{ShardIDForHost: &describeBy.ShardId}
	case *adminv1.DescribeHistoryHostRequest_WorkflowExecution:
		return &types.DescribeHistoryHostRequest{ExecutionForHost: ToWorkflowExecution(describeBy.WorkflowExecution)}
	}
	panic("neither oneof field is set for DescribeHistoryHostRequest")
}

func FromAdminDescribeShardDistributionResponse(t *types.DescribeShardDistributionResponse) *adminv1.DescribeShardDistributionResponse {
	if t == nil {
		return nil
	}
	return &adminv1.DescribeShardDistributionResponse{
		NumberOfShards: t.NumberOfShards,
		Shards:         t.Shards,
	}
}

func FromAdminDescribeHistoryHostResponse(t *types.DescribeHistoryHostResponse) *adminv1.DescribeHistoryHostResponse {
	if t == nil {
		return nil
	}
	return &adminv1.DescribeHistoryHostResponse{
		NumberOfShards:        t.NumberOfShards,
		ShardIds:              t.ShardIDs,
		DomainCache:           FromDomainCacheInfo(t.DomainCache),
		ShardControllerStatus: t.ShardControllerStatus,
		Address:               t.Address,
	}
}

func ToAdminDescribeShardDistributionResponse(t *adminv1.DescribeShardDistributionResponse) *types.DescribeShardDistributionResponse {
	if t == nil {
		return nil
	}
	return &types.DescribeShardDistributionResponse{
		NumberOfShards: t.NumberOfShards,
		Shards:         t.Shards,
	}
}

func ToAdminDescribeHistoryHostResponse(t *adminv1.DescribeHistoryHostResponse) *types.DescribeHistoryHostResponse {
	if t == nil {
		return nil
	}
	return &types.DescribeHistoryHostResponse{
		NumberOfShards:        t.NumberOfShards,
		ShardIDs:              t.ShardIds,
		DomainCache:           ToDomainCacheInfo(t.DomainCache),
		ShardControllerStatus: t.ShardControllerStatus,
		Address:               t.Address,
	}
}

func FromAdminDescribeQueueRequest(t *types.DescribeQueueRequest) *adminv1.DescribeQueueRequest {
	if t == nil {
		return nil
	}
	return &adminv1.DescribeQueueRequest{
		ShardId:     t.ShardID,
		ClusterName: t.ClusterName,
		TaskType:    FromTaskType(t.Type),
	}
}

func ToAdminDescribeQueueRequest(t *adminv1.DescribeQueueRequest) *types.DescribeQueueRequest {
	if t == nil {
		return nil
	}
	return &types.DescribeQueueRequest{
		ShardID:     t.ShardId,
		ClusterName: t.ClusterName,
		Type:        ToTaskType(t.TaskType),
	}
}

func FromAdminDescribeQueueResponse(t *types.DescribeQueueResponse) *adminv1.DescribeQueueResponse {
	if t == nil {
		return nil
	}
	return &adminv1.DescribeQueueResponse{
		ProcessingQueueStates: t.ProcessingQueueStates,
	}
}

func ToAdminDescribeQueueResponse(t *adminv1.DescribeQueueResponse) *types.DescribeQueueResponse {
	if t == nil {
		return nil
	}
	return &types.DescribeQueueResponse{
		ProcessingQueueStates: t.ProcessingQueueStates,
	}
}

func FromAdminDescribeWorkflowExecutionRequest(t *types.AdminDescribeWorkflowExecutionRequest) *adminv1.DescribeWorkflowExecutionRequest {
	if t == nil {
		return nil
	}
	return &adminv1.DescribeWorkflowExecutionRequest{
		Domain:            t.Domain,
		WorkflowExecution: FromWorkflowExecution(t.Execution),
	}
}

func ToAdminDescribeWorkflowExecutionRequest(t *adminv1.DescribeWorkflowExecutionRequest) *types.AdminDescribeWorkflowExecutionRequest {
	if t == nil {
		return nil
	}
	return &types.AdminDescribeWorkflowExecutionRequest{
		Domain:    t.Domain,
		Execution: ToWorkflowExecution(t.WorkflowExecution),
	}
}

func FromAdminDescribeWorkflowExecutionResponse(t *types.AdminDescribeWorkflowExecutionResponse) *adminv1.DescribeWorkflowExecutionResponse {
	if t == nil {
		return nil
	}
	return &adminv1.DescribeWorkflowExecutionResponse{
		ShardId:                stringToInt32(t.ShardID),
		HistoryAddr:            t.HistoryAddr,
		MutableStateInCache:    t.MutableStateInCache,
		MutableStateInDatabase: t.MutableStateInDatabase,
	}
}

func ToAdminDescribeWorkflowExecutionResponse(t *adminv1.DescribeWorkflowExecutionResponse) *types.AdminDescribeWorkflowExecutionResponse {
	if t == nil {
		return nil
	}
	return &types.AdminDescribeWorkflowExecutionResponse{
		ShardID:                int32ToString(t.ShardId),
		HistoryAddr:            t.HistoryAddr,
		MutableStateInCache:    t.MutableStateInCache,
		MutableStateInDatabase: t.MutableStateInDatabase,
	}
}

func FromAdminGetDLQReplicationMessagesRequest(t *types.GetDLQReplicationMessagesRequest) *adminv1.GetDLQReplicationMessagesRequest {
	if t == nil {
		return nil
	}
	return &adminv1.GetDLQReplicationMessagesRequest{
		TaskInfos: FromReplicationTaskInfoArray(t.TaskInfos),
	}
}

func ToAdminGetDLQReplicationMessagesRequest(t *adminv1.GetDLQReplicationMessagesRequest) *types.GetDLQReplicationMessagesRequest {
	if t == nil {
		return nil
	}
	return &types.GetDLQReplicationMessagesRequest{
		TaskInfos: ToReplicationTaskInfoArray(t.TaskInfos),
	}
}

func FromAdminGetDLQReplicationMessagesResponse(t *types.GetDLQReplicationMessagesResponse) *adminv1.GetDLQReplicationMessagesResponse {
	if t == nil {
		return nil
	}
	return &adminv1.GetDLQReplicationMessagesResponse{
		ReplicationTasks: FromReplicationTaskArray(t.ReplicationTasks),
	}
}

func ToAdminGetDLQReplicationMessagesResponse(t *adminv1.GetDLQReplicationMessagesResponse) *types.GetDLQReplicationMessagesResponse {
	if t == nil {
		return nil
	}
	return &types.GetDLQReplicationMessagesResponse{
		ReplicationTasks: ToReplicationTaskArray(t.ReplicationTasks),
	}
}

func FromAdminGetDomainReplicationMessagesRequest(t *types.GetDomainReplicationMessagesRequest) *adminv1.GetDomainReplicationMessagesRequest {
	if t == nil {
		return nil
	}
	return &adminv1.GetDomainReplicationMessagesRequest{
		LastRetrievedMessageId: fromInt64Value(t.LastRetrievedMessageID),
		LastProcessedMessageId: fromInt64Value(t.LastProcessedMessageID),
		ClusterName:            t.ClusterName,
	}
}

func ToAdminGetDomainReplicationMessagesRequest(t *adminv1.GetDomainReplicationMessagesRequest) *types.GetDomainReplicationMessagesRequest {
	if t == nil {
		return nil
	}
	return &types.GetDomainReplicationMessagesRequest{
		LastRetrievedMessageID: toInt64Value(t.LastRetrievedMessageId),
		LastProcessedMessageID: toInt64Value(t.LastProcessedMessageId),
		ClusterName:            t.ClusterName,
	}
}

func FromAdminGetDomainReplicationMessagesResponse(t *types.GetDomainReplicationMessagesResponse) *adminv1.GetDomainReplicationMessagesResponse {
	if t == nil {
		return nil
	}
	return &adminv1.GetDomainReplicationMessagesResponse{
		Messages: FromReplicationMessages(t.Messages),
	}
}

func ToAdminGetDomainReplicationMessagesResponse(t *adminv1.GetDomainReplicationMessagesResponse) *types.GetDomainReplicationMessagesResponse {
	if t == nil {
		return nil
	}
	return &types.GetDomainReplicationMessagesResponse{
		Messages: ToReplicationMessages(t.Messages),
	}
}

func FromAdminGetReplicationMessagesRequest(t *types.GetReplicationMessagesRequest) *adminv1.GetReplicationMessagesRequest {
	if t == nil {
		return nil
	}
	return &adminv1.GetReplicationMessagesRequest{
		Tokens:      FromReplicationTokenArray(t.Tokens),
		ClusterName: t.ClusterName,
	}
}

func ToAdminGetReplicationMessagesRequest(t *adminv1.GetReplicationMessagesRequest) *types.GetReplicationMessagesRequest {
	if t == nil {
		return nil
	}
	return &types.GetReplicationMessagesRequest{
		Tokens:      ToReplicationTokenArray(t.Tokens),
		ClusterName: t.ClusterName,
	}
}

func FromAdminGetReplicationMessagesResponse(t *types.GetReplicationMessagesResponse) *adminv1.GetReplicationMessagesResponse {
	if t == nil {
		return nil
	}
	return &adminv1.GetReplicationMessagesResponse{
		ShardMessages: FromReplicationMessagesMap(t.MessagesByShard),
	}
}

func ToAdminGetReplicationMessagesResponse(t *adminv1.GetReplicationMessagesResponse) *types.GetReplicationMessagesResponse {
	if t == nil {
		return nil
	}
	return &types.GetReplicationMessagesResponse{
		MessagesByShard: ToReplicationMessagesMap(t.ShardMessages),
	}
}

func FromAdminGetWorkflowExecutionRawHistoryV2Request(t *types.GetWorkflowExecutionRawHistoryV2Request) *adminv1.GetWorkflowExecutionRawHistoryV2Request {
	if t == nil {
		return nil
	}
	return &adminv1.GetWorkflowExecutionRawHistoryV2Request{
		Domain:            t.Domain,
		WorkflowExecution: FromWorkflowExecution(t.Execution),
		StartEvent:        FromEventIDVersionPair(t.StartEventID, t.StartEventVersion),
		EndEvent:          FromEventIDVersionPair(t.EndEventID, t.EndEventVersion),
		PageSize:          t.MaximumPageSize,
		NextPageToken:     t.NextPageToken,
	}
}

func ToAdminGetWorkflowExecutionRawHistoryV2Request(t *adminv1.GetWorkflowExecutionRawHistoryV2Request) *types.GetWorkflowExecutionRawHistoryV2Request {
	if t == nil {
		return nil
	}
	return &types.GetWorkflowExecutionRawHistoryV2Request{
		Domain:            t.Domain,
		Execution:         ToWorkflowExecution(t.WorkflowExecution),
		StartEventID:      ToEventID(t.StartEvent),
		StartEventVersion: ToEventVersion(t.StartEvent),
		EndEventID:        ToEventID(t.EndEvent),
		EndEventVersion:   ToEventVersion(t.EndEvent),
		MaximumPageSize:   t.PageSize,
		NextPageToken:     t.NextPageToken,
	}
}

func FromAdminGetWorkflowExecutionRawHistoryV2Response(t *types.GetWorkflowExecutionRawHistoryV2Response) *adminv1.GetWorkflowExecutionRawHistoryV2Response {
	if t == nil {
		return nil
	}
	return &adminv1.GetWorkflowExecutionRawHistoryV2Response{
		NextPageToken:  t.NextPageToken,
		HistoryBatches: FromDataBlobArray(t.HistoryBatches),
		VersionHistory: FromVersionHistory(t.VersionHistory),
	}
}

func ToAdminGetWorkflowExecutionRawHistoryV2Response(t *adminv1.GetWorkflowExecutionRawHistoryV2Response) *types.GetWorkflowExecutionRawHistoryV2Response {
	if t == nil {
		return nil
	}
	return &types.GetWorkflowExecutionRawHistoryV2Response{
		NextPageToken:  t.NextPageToken,
		HistoryBatches: ToDataBlobArray(t.HistoryBatches),
		VersionHistory: ToVersionHistory(t.VersionHistory),
	}
}

func FromAdminMergeDLQMessagesRequest(t *types.MergeDLQMessagesRequest) *adminv1.MergeDLQMessagesRequest {
	if t == nil {
		return nil
	}
	return &adminv1.MergeDLQMessagesRequest{
		Type:                  FromDLQType(t.Type),
		ShardId:               t.ShardID,
		SourceCluster:         t.SourceCluster,
		InclusiveEndMessageId: fromInt64Value(t.InclusiveEndMessageID),
		PageSize:              t.MaximumPageSize,
		NextPageToken:         t.NextPageToken,
	}
}

func ToAdminMergeDLQMessagesRequest(t *adminv1.MergeDLQMessagesRequest) *types.MergeDLQMessagesRequest {
	if t == nil {
		return nil
	}
	return &types.MergeDLQMessagesRequest{
		Type:                  ToDLQType(t.Type),
		ShardID:               t.ShardId,
		SourceCluster:         t.SourceCluster,
		InclusiveEndMessageID: toInt64Value(t.InclusiveEndMessageId),
		MaximumPageSize:       t.PageSize,
		NextPageToken:         t.NextPageToken,
	}
}

func FromAdminMergeDLQMessagesResponse(t *types.MergeDLQMessagesResponse) *adminv1.MergeDLQMessagesResponse {
	if t == nil {
		return nil
	}
	return &adminv1.MergeDLQMessagesResponse{
		NextPageToken: t.NextPageToken,
	}
}

func ToAdminMergeDLQMessagesResponse(t *adminv1.MergeDLQMessagesResponse) *types.MergeDLQMessagesResponse {
	if t == nil {
		return nil
	}
	return &types.MergeDLQMessagesResponse{
		NextPageToken: t.NextPageToken,
	}
}

func FromAdminPurgeDLQMessagesRequest(t *types.PurgeDLQMessagesRequest) *adminv1.PurgeDLQMessagesRequest {
	if t == nil {
		return nil
	}
	return &adminv1.PurgeDLQMessagesRequest{
		Type:                  FromDLQType(t.Type),
		ShardId:               t.ShardID,
		SourceCluster:         t.SourceCluster,
		InclusiveEndMessageId: fromInt64Value(t.InclusiveEndMessageID),
	}
}

func ToAdminPurgeDLQMessagesRequest(t *adminv1.PurgeDLQMessagesRequest) *types.PurgeDLQMessagesRequest {
	if t == nil {
		return nil
	}
	return &types.PurgeDLQMessagesRequest{
		Type:                  ToDLQType(t.Type),
		ShardID:               t.ShardId,
		SourceCluster:         t.SourceCluster,
		InclusiveEndMessageID: toInt64Value(t.InclusiveEndMessageId),
	}
}

func FromAdminReadDLQMessagesRequest(t *types.ReadDLQMessagesRequest) *adminv1.ReadDLQMessagesRequest {
	if t == nil {
		return nil
	}
	return &adminv1.ReadDLQMessagesRequest{
		Type:                  FromDLQType(t.Type),
		ShardId:               t.ShardID,
		SourceCluster:         t.SourceCluster,
		InclusiveEndMessageId: fromInt64Value(t.InclusiveEndMessageID),
		PageSize:              t.MaximumPageSize,
		NextPageToken:         t.NextPageToken,
	}
}

func ToAdminReadDLQMessagesRequest(t *adminv1.ReadDLQMessagesRequest) *types.ReadDLQMessagesRequest {
	if t == nil {
		return nil
	}
	return &types.ReadDLQMessagesRequest{
		Type:                  ToDLQType(t.Type),
		ShardID:               t.ShardId,
		SourceCluster:         t.SourceCluster,
		InclusiveEndMessageID: toInt64Value(t.InclusiveEndMessageId),
		MaximumPageSize:       t.PageSize,
		NextPageToken:         t.NextPageToken,
	}
}

func FromAdminReadDLQMessagesResponse(t *types.ReadDLQMessagesResponse) *adminv1.ReadDLQMessagesResponse {
	if t == nil {
		return nil
	}
	return &adminv1.ReadDLQMessagesResponse{
		Type:                 FromDLQType(t.Type),
		ReplicationTasks:     FromReplicationTaskArray(t.ReplicationTasks),
		ReplicationTasksInfo: FromReplicationTaskInfoArray(t.ReplicationTasksInfo),
		NextPageToken:        t.NextPageToken,
	}
}

func ToAdminReadDLQMessagesResponse(t *adminv1.ReadDLQMessagesResponse) *types.ReadDLQMessagesResponse {
	if t == nil {
		return nil
	}
	return &types.ReadDLQMessagesResponse{
		Type:                 ToDLQType(t.Type),
		ReplicationTasks:     ToReplicationTaskArray(t.ReplicationTasks),
		ReplicationTasksInfo: ToReplicationTaskInfoArray(t.ReplicationTasksInfo),
		NextPageToken:        t.NextPageToken,
	}
}

func FromAdminReapplyEventsRequest(t *types.ReapplyEventsRequest) *adminv1.ReapplyEventsRequest {
	if t == nil {
		return nil
	}
	return &adminv1.ReapplyEventsRequest{
		Domain:            t.DomainName,
		WorkflowExecution: FromWorkflowExecution(t.WorkflowExecution),
		Events:            FromDataBlob(t.Events),
	}
}

func ToAdminReapplyEventsRequest(t *adminv1.ReapplyEventsRequest) *types.ReapplyEventsRequest {
	if t == nil {
		return nil
	}
	return &types.ReapplyEventsRequest{
		DomainName:        t.Domain,
		WorkflowExecution: ToWorkflowExecution(t.WorkflowExecution),
		Events:            ToDataBlob(t.Events),
	}
}

func FromAdminRefreshWorkflowTasksRequest(t *types.RefreshWorkflowTasksRequest) *adminv1.RefreshWorkflowTasksRequest {
	if t == nil {
		return nil
	}
	return &adminv1.RefreshWorkflowTasksRequest{
		Domain:            t.Domain,
		WorkflowExecution: FromWorkflowExecution(t.Execution),
	}
}

func ToAdminRefreshWorkflowTasksRequest(t *adminv1.RefreshWorkflowTasksRequest) *types.RefreshWorkflowTasksRequest {
	if t == nil {
		return nil
	}
	return &types.RefreshWorkflowTasksRequest{
		Domain:    t.Domain,
		Execution: ToWorkflowExecution(t.WorkflowExecution),
	}
}

func FromAdminRemoveTaskRequest(t *types.RemoveTaskRequest) *adminv1.RemoveTaskRequest {
	if t == nil {
		return nil
	}
	return &adminv1.RemoveTaskRequest{
		ShardId:        t.ShardID,
		TaskType:       FromTaskType(t.Type),
		TaskId:         t.TaskID,
		VisibilityTime: unixNanoToTime(t.VisibilityTimestamp),
	}
}

func ToAdminRemoveTaskRequest(t *adminv1.RemoveTaskRequest) *types.RemoveTaskRequest {
	if t == nil {
		return nil
	}
	return &types.RemoveTaskRequest{
		ShardID:             t.ShardId,
		Type:                ToTaskType(t.TaskType),
		TaskID:              t.TaskId,
		VisibilityTimestamp: timeToUnixNano(t.VisibilityTime),
	}
}

func FromAdminResendReplicationTasksRequest(t *types.ResendReplicationTasksRequest) *adminv1.ResendReplicationTasksRequest {
	if t == nil {
		return nil
	}
	return &adminv1.ResendReplicationTasksRequest{
		DomainId:          t.DomainID,
		WorkflowExecution: FromWorkflowRunPair(t.WorkflowID, t.RunID),
		RemoteCluster:     t.RemoteCluster,
		StartEvent:        FromEventIDVersionPair(t.StartEventID, t.StartVersion),
		EndEvent:          FromEventIDVersionPair(t.EndEventID, t.EndVersion),
	}
}

func ToAdminResendReplicationTasksRequest(t *adminv1.ResendReplicationTasksRequest) *types.ResendReplicationTasksRequest {
	if t == nil {
		return nil
	}
	return &types.ResendReplicationTasksRequest{
		DomainID:      t.DomainId,
		WorkflowID:    ToWorkflowID(t.WorkflowExecution),
		RunID:         ToRunID(t.WorkflowExecution),
		RemoteCluster: t.RemoteCluster,
		StartEventID:  ToEventID(t.StartEvent),
		StartVersion:  ToEventVersion(t.StartEvent),
		EndEventID:    ToEventID(t.EndEvent),
		EndVersion:    ToEventVersion(t.EndEvent),
	}
}

func FromAdminResetQueueRequest(t *types.ResetQueueRequest) *adminv1.ResetQueueRequest {
	if t == nil {
		return nil
	}
	return &adminv1.ResetQueueRequest{
		ShardId:     t.ShardID,
		ClusterName: t.ClusterName,
		TaskType:    FromTaskType(t.Type),
	}
}

func ToAdminResetQueueRequest(t *adminv1.ResetQueueRequest) *types.ResetQueueRequest {
	if t == nil {
		return nil
	}
	return &types.ResetQueueRequest{
		ShardID:     t.ShardId,
		ClusterName: t.ClusterName,
		Type:        ToTaskType(t.TaskType),
	}
}

<<<<<<< HEAD
//FromGetDynamicConfigRequest converts internal GetDynamicConfigRequest type to proto
func FromGetDynamicConfigRequest(t *types.GetDynamicConfigRequest) *adminv1.GetDynamicConfigRequest {
	if t == nil {
		return nil
	}
	return &adminv1.GetDynamicConfigRequest{
		ConfigName: t.ConfigName,
		GetAll:     t.GetAll,
		Filters:    FromDynamicConfigFilterArray(t.Filters),
	}
}

//ToGetDynamicConfigRequest converts proto GetDynamicConfigRequest type to internal
func ToGetDynamicConfigRequest(t *adminv1.GetDynamicConfigRequest) *types.GetDynamicConfigRequest {
	if t == nil {
		return nil
	}
	return &types.GetDynamicConfigRequest{
		ConfigName: t.ConfigName,
		GetAll:     t.GetAll,
		Filters:    ToDynamicConfigFilterArray(t.Filters),
	}
}

//FromGetDynamicConfigResponse converts internal GetDynamicConfigResponse type to proto
func FromGetDynamicConfigResponse(t *types.GetDynamicConfigResponse) *adminv1.GetDynamicConfigResponse {
	if t == nil {
		return nil
	}
	return &adminv1.GetDynamicConfigResponse{
		ConfigValues: FromDynamicConfigValueArray(t.ConfigValues),
		ValueSource:  t.ValueSource,
	}
}

//ToGetDynamicConfigResponse converts proto GetDynamicConfigResponse type to internal
func ToGetDynamicConfigResponse(t *adminv1.GetDynamicConfigResponse) *types.GetDynamicConfigResponse {
	if t == nil {
		return nil
	}
	return &types.GetDynamicConfigResponse{
		ConfigValues: ToDynamicConfigValueArray(t.ConfigValues),
		ValueSource:  t.ValueSource,
	}
}

//FromUpdateDynamicConfigRequest converts internal UpdateDynamicConfigRequest type to proto
func FromUpdateDynamicConfigRequest(t *types.UpdateDynamicConfigRequest) *adminv1.UpdateDynamicConfigRequest {
	if t == nil {
		return nil
	}
	return &adminv1.UpdateDynamicConfigRequest{
		ConfigName:   t.ConfigName,
		ConfigValues: FromDynamicConfigValueArray(t.ConfigValues),
	}
}

//ToUpdateDynamicConfigRequest converts proto UpdateDynamicConfigRequest type to internal
func ToUpdateDynamicConfigRequest(t *adminv1.UpdateDynamicConfigRequest) *types.UpdateDynamicConfigRequest {
	if t == nil {
		return nil
	}
	return &types.UpdateDynamicConfigRequest{
		ConfigName:   t.ConfigName,
		ConfigValues: ToDynamicConfigValueArray(t.ConfigValues),
	}
}

//FromRestoreDynamicConfigRequest converts internal RestoreDynamicConfigRequest type to proto
func FromRestoreDynamicConfigRequest(t *types.RestoreDynamicConfigRequest) *adminv1.RestoreDynamicConfigRequest {
	if t == nil {
		return nil
	}
	return &adminv1.RestoreDynamicConfigRequest{
		ConfigName: t.ConfigName,
		Filters:    FromDynamicConfigFilterArray(t.Filters),
	}
}

//ToRestoreDynamicConfigRequest converts proto RestoreDynamicConfigRequest type to internal
func ToRestoreDynamicConfigRequest(t *adminv1.RestoreDynamicConfigRequest) *types.RestoreDynamicConfigRequest {
	if t == nil {
		return nil
	}
	return &types.RestoreDynamicConfigRequest{
		ConfigName: t.ConfigName,
		Filters:    ToDynamicConfigFilterArray(t.Filters),
	}
}

//FromListDynamicConfigResponse converts internal ListDynamicConfigResponse type to proto
func FromListDynamicConfigResponse(t *types.ListDynamicConfigResponse) *adminv1.ListDynamicConfigResponse {
	if t == nil {
		return nil
	}
	return &adminv1.ListDynamicConfigResponse{
		Entries: FromDynamicConfigEntryArray(t.Entries),
	}
}

//ToListDynamicConfigResponse converts proto ListDynamicConfigResponse type to internal
func ToListDynamicConfigResponse(t *adminv1.ListDynamicConfigResponse) *types.ListDynamicConfigResponse {
	if t == nil {
		return nil
	}
	return &types.ListDynamicConfigResponse{
		Entries: ToDynamicConfigEntryArray(t.Entries),
	}
}

//FromDynamicConfigEntryArray converts internal DynamicConfigEntry array type to proto
func FromDynamicConfigEntryArray(t []*types.DynamicConfigEntry) []*adminv1.DynamicConfigEntry {
	if t == nil {
		return nil
	}
	v := make([]*adminv1.DynamicConfigEntry, len(t))
	for i := range t {
		v[i] = FromDynamicConfigEntry(t[i])
	}
	return v
}

//ToDynamicConfigEntryArray converts proto DynamicConfigEntry array type to internal
func ToDynamicConfigEntryArray(t []*adminv1.DynamicConfigEntry) []*types.DynamicConfigEntry {
	if t == nil {
		return nil
	}
	v := make([]*types.DynamicConfigEntry, len(t))
	for i := range t {
		v[i] = ToDynamicConfigEntry(t[i])
	}
	return v
}

//FromDynamicConfigEntry converts internal DynamicConfigEntry type to proto
func FromDynamicConfigEntry(t *types.DynamicConfigEntry) *adminv1.DynamicConfigEntry {
	if t == nil {
		return nil
	}
	return &adminv1.DynamicConfigEntry{
		Name:         t.Name,
		DefaultValue: FromDataBlob(t.DefaultValue),
		Values:       FromDynamicConfigValueArray(t.Values),
	}
}

//ToDynamicConfigEntry converts proto DynamicConfigEntry type to internal
func ToDynamicConfigEntry(t *adminv1.DynamicConfigEntry) *types.DynamicConfigEntry {
	if t == nil {
		return nil
	}
	return &types.DynamicConfigEntry{
		Name:         t.Name,
		DefaultValue: ToDataBlob(t.DefaultValue),
		Values:       ToDynamicConfigValueArray(t.Values),
	}
}

//FromDynamicConfigValueArray converts internal DynamicConfigValue array type to proto
func FromDynamicConfigValueArray(t []*types.DynamicConfigValue) []*adminv1.DynamicConfigValue {
	if t == nil {
		return nil
	}
	v := make([]*adminv1.DynamicConfigValue, len(t))
	for i := range t {
		v[i] = FromDynamicConfigValue(t[i])
	}
	return v
}

//ToDynamicConfigValueArray converts proto DynamicConfigValue array type to internal
func ToDynamicConfigValueArray(t []*adminv1.DynamicConfigValue) []*types.DynamicConfigValue {
	if t == nil {
		return nil
	}
	v := make([]*types.DynamicConfigValue, len(t))
	for i := range t {
		v[i] = ToDynamicConfigValue(t[i])
	}
	return v
}

//FromDynamicConfigValue converts internal DynamicConfigValue type to proto
func FromDynamicConfigValue(t *types.DynamicConfigValue) *adminv1.DynamicConfigValue {
	if t == nil {
		return nil
	}
	return &adminv1.DynamicConfigValue{
		Value:   FromDataBlob(t.Value),
		Filters: FromDynamicConfigFilterArray(t.Filters),
	}
}

//ToDynamicConfigValue converts proto DynamicConfigValue type to internal
func ToDynamicConfigValue(t *adminv1.DynamicConfigValue) *types.DynamicConfigValue {
	if t == nil {
		return nil
	}
	return &types.DynamicConfigValue{
		Value:   ToDataBlob(t.Value),
		Filters: ToDynamicConfigFilterArray(t.Filters),
	}
}

//FromDynamicConfigFilterArray converts internal DynamicConfigFilter array type to proto
func FromDynamicConfigFilterArray(t []*types.DynamicConfigFilter) []*adminv1.DynamicConfigFilter {
	if t == nil {
		return nil
	}
	v := make([]*adminv1.DynamicConfigFilter, len(t))
	for i := range t {
		v[i] = FromDynamicConfigFilter(t[i])
	}
	return v
}

//ToDynamicConfigFilterArray converts proto DynamicConfigFilter array type to internal
func ToDynamicConfigFilterArray(t []*adminv1.DynamicConfigFilter) []*types.DynamicConfigFilter {
	if t == nil {
		return nil
	}
	v := make([]*types.DynamicConfigFilter, len(t))
	for i := range t {
		v[i] = ToDynamicConfigFilter(t[i])
	}
	return v
}

//FromDynamicConfigFilter converts internal DynamicConfigFilter type to proto
func FromDynamicConfigFilter(t *types.DynamicConfigFilter) *adminv1.DynamicConfigFilter {
	if t == nil {
		return nil
	}
	return &adminv1.DynamicConfigFilter{
		Name:  t.Name,
		Value: FromDataBlob(t.Value),
	}
}

//ToDynamicConfigFilter converts thrift DynamicConfigFilter type to internal
func ToDynamicConfigFilter(t *adminv1.DynamicConfigFilter) *types.DynamicConfigFilter {
	if t == nil {
		return nil
	}
	return &types.DynamicConfigFilter{
		Name:  t.Name,
		Value: ToDataBlob(t.Value),
=======
// FromAdminGetCrossClusterTasksRequest converts internal GetCrossClusterTasksRequest type to proto
func FromAdminGetCrossClusterTasksRequest(t *types.GetCrossClusterTasksRequest) *adminv1.GetCrossClusterTasksRequest {
	if t == nil {
		return nil
	}
	return &adminv1.GetCrossClusterTasksRequest{
		ShardIds:      t.ShardIDs,
		TargetCluster: t.TargetCluster,
	}
}

// ToAdminGetCrossClusterTasksRequest converts proto GetCrossClusterTasksRequest type to internal
func ToAdminGetCrossClusterTasksRequest(t *adminv1.GetCrossClusterTasksRequest) *types.GetCrossClusterTasksRequest {
	if t == nil {
		return nil
	}
	return &types.GetCrossClusterTasksRequest{
		ShardIDs:      t.ShardIds,
		TargetCluster: t.TargetCluster,
	}
}

// FromAdminGetCrossClusterTasksResponse converts internal GetCrossClusterTasksResponse type to proto
func FromAdminGetCrossClusterTasksResponse(t *types.GetCrossClusterTasksResponse) *adminv1.GetCrossClusterTasksResponse {
	if t == nil {
		return nil
	}
	return &adminv1.GetCrossClusterTasksResponse{
		TasksByShard: FromCrossClusterTaskRequestMap(t.TasksByShard),
	}
}

// ToAdminGetCrossClusterTasksResponse converts proto GetCrossClusterTasksResponse type to internal
func ToAdminGetCrossClusterTasksResponse(t *adminv1.GetCrossClusterTasksResponse) *types.GetCrossClusterTasksResponse {
	if t == nil {
		return nil
	}
	return &types.GetCrossClusterTasksResponse{
		TasksByShard: ToCrossClusterTaskRequestMap(t.TasksByShard),
>>>>>>> 94b24053
	}
}<|MERGE_RESOLUTION|>--- conflicted
+++ resolved
@@ -677,7 +677,48 @@
 	}
 }
 
-<<<<<<< HEAD
+// FromAdminGetCrossClusterTasksRequest converts internal GetCrossClusterTasksRequest type to proto
+func FromAdminGetCrossClusterTasksRequest(t *types.GetCrossClusterTasksRequest) *adminv1.GetCrossClusterTasksRequest {
+	if t == nil {
+		return nil
+	}
+	return &adminv1.GetCrossClusterTasksRequest{
+		ShardIds:      t.ShardIDs,
+		TargetCluster: t.TargetCluster,
+	}
+}
+
+// ToAdminGetCrossClusterTasksRequest converts proto GetCrossClusterTasksRequest type to internal
+func ToAdminGetCrossClusterTasksRequest(t *adminv1.GetCrossClusterTasksRequest) *types.GetCrossClusterTasksRequest {
+	if t == nil {
+		return nil
+	}
+	return &types.GetCrossClusterTasksRequest{
+		ShardIDs:      t.ShardIds,
+		TargetCluster: t.TargetCluster,
+	}
+}
+
+// FromAdminGetCrossClusterTasksResponse converts internal GetCrossClusterTasksResponse type to proto
+func FromAdminGetCrossClusterTasksResponse(t *types.GetCrossClusterTasksResponse) *adminv1.GetCrossClusterTasksResponse {
+	if t == nil {
+		return nil
+	}
+	return &adminv1.GetCrossClusterTasksResponse{
+		TasksByShard: FromCrossClusterTaskRequestMap(t.TasksByShard),
+	}
+}
+
+// ToAdminGetCrossClusterTasksResponse converts proto GetCrossClusterTasksResponse type to internal
+func ToAdminGetCrossClusterTasksResponse(t *adminv1.GetCrossClusterTasksResponse) *types.GetCrossClusterTasksResponse {
+	if t == nil {
+		return nil
+	}
+	return &types.GetCrossClusterTasksResponse{
+		TasksByShard: ToCrossClusterTaskRequestMap(t.TasksByShard),
+	}
+}
+
 //FromGetDynamicConfigRequest converts internal GetDynamicConfigRequest type to proto
 func FromGetDynamicConfigRequest(t *types.GetDynamicConfigRequest) *adminv1.GetDynamicConfigRequest {
 	if t == nil {
@@ -925,46 +966,5 @@
 	return &types.DynamicConfigFilter{
 		Name:  t.Name,
 		Value: ToDataBlob(t.Value),
-=======
-// FromAdminGetCrossClusterTasksRequest converts internal GetCrossClusterTasksRequest type to proto
-func FromAdminGetCrossClusterTasksRequest(t *types.GetCrossClusterTasksRequest) *adminv1.GetCrossClusterTasksRequest {
-	if t == nil {
-		return nil
-	}
-	return &adminv1.GetCrossClusterTasksRequest{
-		ShardIds:      t.ShardIDs,
-		TargetCluster: t.TargetCluster,
-	}
-}
-
-// ToAdminGetCrossClusterTasksRequest converts proto GetCrossClusterTasksRequest type to internal
-func ToAdminGetCrossClusterTasksRequest(t *adminv1.GetCrossClusterTasksRequest) *types.GetCrossClusterTasksRequest {
-	if t == nil {
-		return nil
-	}
-	return &types.GetCrossClusterTasksRequest{
-		ShardIDs:      t.ShardIds,
-		TargetCluster: t.TargetCluster,
-	}
-}
-
-// FromAdminGetCrossClusterTasksResponse converts internal GetCrossClusterTasksResponse type to proto
-func FromAdminGetCrossClusterTasksResponse(t *types.GetCrossClusterTasksResponse) *adminv1.GetCrossClusterTasksResponse {
-	if t == nil {
-		return nil
-	}
-	return &adminv1.GetCrossClusterTasksResponse{
-		TasksByShard: FromCrossClusterTaskRequestMap(t.TasksByShard),
-	}
-}
-
-// ToAdminGetCrossClusterTasksResponse converts proto GetCrossClusterTasksResponse type to internal
-func ToAdminGetCrossClusterTasksResponse(t *adminv1.GetCrossClusterTasksResponse) *types.GetCrossClusterTasksResponse {
-	if t == nil {
-		return nil
-	}
-	return &types.GetCrossClusterTasksResponse{
-		TasksByShard: ToCrossClusterTaskRequestMap(t.TasksByShard),
->>>>>>> 94b24053
 	}
 }